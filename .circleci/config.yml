--- conflicted
+++ resolved
@@ -1,231 +1,227 @@
-version: 2.1
-
-orbs:
-  node: circleci/node@5.1.0
-  python: circleci/python@2.1.1
-  codecov: codecov/codecov@4.0.1
-
-executors:
-  python-executor:
-    docker:
-      - image: cimg/python:3.11
-    working_directory: ~/project
-  
-  node-executor:
-    docker:
-      - image: cimg/node:18.19
-    working_directory: ~/project
-
-jobs:
-  # Python Backend Jobs
-  python-lint:
-    executor: python-executor
-    steps:
-      - checkout
-      - restore_cache:
-          keys:
-            - python-deps-v1-{{ checksum "requirements.txt" }}
-      - run:
-          name: Install dependencies
-          command: |
-            pip install --upgrade pip
-            pip install -r requirements.txt
-            if [ -f requirements-dev.txt ]; then
-              pip install -r requirements-dev.txt
-            fi
-      - save_cache:
-          key: python-deps-v1-{{ checksum "requirements.txt" }}
-          paths:
-            - ~/.cache/pip
-      - run:
-          name: Run flake8
-          command: |
-            flake8 . --count --select=E9,F63,F7,F82 --show-source --statistics
-            flake8 . --count --statistics
-      - run:
-          name: Check formatting with black
-          command: black --check --diff .
-      - run:
-          name: Check imports with isort
-          command: isort --check-only --diff .
-      - run:
-          name: Type check with mypy
-          command: mypy src/ --ignore-missing-imports
-      - run:
-          name: Lint with pylint
-          command: pylint src/ --fail-under=7.0
-
-  python-test:
-    executor: python-executor
-    parallelism: 4
-    steps:
-      - checkout
-      - restore_cache:
-          keys:
-            - python-deps-v1-{{ checksum "requirements.txt" }}
-      - run:
-          name: Install dependencies
-          command: |
-            pip install --upgrade pip
-            pip install -r requirements.txt
-            if [ -f requirements-dev.txt ]; then
-              pip install -r requirements-dev.txt
-            fi
-      - save_cache:
-          key: python-deps-v1-{{ checksum "requirements.txt" }}
-          paths:
-            - ~/.cache/pip
-      - run:
-          name: Run tests with pytest
-          command: |
-<<<<<<< HEAD
-            pytest --cov=src --cov-report=xml --cov-report=term-missing --cov-report=html -v --junitxml=test-results/pytest/results.xml
-=======
-            pytest --cov=src --cov=tests --cov-report=xml --cov-report=html --cov-report=term-missing -v --junitxml=test-results/pytest/results.xml
->>>>>>> 6b56835e
-      - codecov/upload:
-          file: coverage.xml
-      - store_test_results:
-          path: test-results
-      - store_artifacts:
-          path: htmlcov
-          destination: coverage-report
-
-  python-security:
-    executor: python-executor
-    steps:
-      - checkout
-      - restore_cache:
-          keys:
-            - python-deps-v1-{{ checksum "requirements.txt" }}
-      - run:
-          name: Install dependencies
-          command: |
-            pip install --upgrade pip
-            pip install -r requirements.txt
-            pip install safety bandit
-            if [ -f requirements-dev.txt ]; then
-              pip install -r requirements-dev.txt
-            fi
-      - run:
-          name: Security check with safety
-          command: safety check --json
-      - run:
-          name: Security check with bandit
-          command: bandit -r src/ -ll -f json -o bandit-report.json
-      - store_artifacts:
-          path: bandit-report.json
-          destination: security-reports
-
-  # Frontend Jobs
-  frontend-lint:
-    executor: node-executor
-    steps:
-      - checkout
-      - restore_cache:
-          keys:
-            - node-deps-v1-{{ checksum "package.json" }}
-      - run:
-          name: Install dependencies
-          command: |
-            if [ -f package-lock.json ]; then
-              npm ci
-            else
-              echo "package-lock.json not found; running npm install instead"
-              npm install
-            fi
-      - save_cache:
-          key: node-deps-v1-{{ checksum "package.json" }}
-          paths:
-            - node_modules
-      - run:
-          name: Run ESLint
-          command: |
-            npm run lint --if-present
-
-  frontend-build:
-    executor: node-executor
-    steps:
-      - checkout
-      - restore_cache:
-          keys:
-            - node-deps-v1-{{ checksum "package.json" }}
-      - run:
-          name: Install dependencies
-          command: |
-            if [ -f package-lock.json ]; then
-              npm ci
-            else
-              echo "package-lock.json not found; running npm install instead"
-              npm install
-            fi
-      - save_cache:
-          key: node-deps-v1-{{ checksum "package.json" }}
-          paths:
-            - node_modules
-      - run:
-          name: Build Next.js application
-          command: |
-            npm run build --if-present
-      - store_artifacts:
-          path: .next
-          destination: next-build
-
-  # Docker Build Job
-  docker-build:
-    docker:
-      - image: cimg/base:stable
-    steps:
-      - checkout
-      - setup_remote_docker:
-          docker_layer_caching: true
-      - run:
-          name: Build Docker image
-          command: |
-            docker build -t financial-asset-relationship-db:${CIRCLE_SHA1} .
-      - run:
-          name: Test Docker image
-          command: |
-            docker run --rm financial-asset-relationship-db:${CIRCLE_SHA1} python --version
-
-workflows:
-  version: 2
-  build-and-test:
-    jobs:
-      # Backend workflow
-      - python-lint
-      - python-test:
-          requires:
-            - python-lint
-      - python-security:
-          requires:
-            - python-test
-      
-      # Frontend workflow
-      - frontend-lint
-      - frontend-build:
-          requires:
-            - frontend-lint
-      
-      # Docker build (only on main branch)
-      - docker-build:
-          requires:
-            - python-test
-            - frontend-build
-          filters:
-            branches:
-              only:
-                - main
-                - develop
-
-  # Nightly security scan
-  nightly-security:
-    triggers:
-      - schedule:
-          cron: "0 2 * * *"
-          filters:
-            branches:
-              only:
-                - main
-    jobs:
+version: 2.1
+
+orbs:
+  node: circleci/node@5.1.0
+  python: circleci/python@2.1.1
+  codecov: codecov/codecov@4.0.1
+
+executors:
+  python-executor:
+    docker:
+      - image: cimg/python:3.11
+    working_directory: ~/project
+  
+  node-executor:
+    docker:
+      - image: cimg/node:18.19
+    working_directory: ~/project
+
+jobs:
+  # Python Backend Jobs
+  python-lint:
+    executor: python-executor
+    steps:
+      - checkout
+      - restore_cache:
+          keys:
+            - python-deps-v1-{{ checksum "requirements.txt" }}
+      - run:
+          name: Install dependencies
+          command: |
+            pip install --upgrade pip
+            pip install -r requirements.txt
+            if [ -f requirements-dev.txt ]; then
+              pip install -r requirements-dev.txt
+            fi
+      - save_cache:
+          key: python-deps-v1-{{ checksum "requirements.txt" }}
+          paths:
+            - ~/.cache/pip
+      - run:
+          name: Run flake8
+          command: |
+            flake8 . --count --select=E9,F63,F7,F82 --show-source --statistics
+            flake8 . --count --statistics
+      - run:
+          name: Check formatting with black
+          command: black --check --diff .
+      - run:
+          name: Check imports with isort
+          command: isort --check-only --diff .
+      - run:
+          name: Type check with mypy
+          command: mypy src/ --ignore-missing-imports
+      - run:
+          name: Lint with pylint
+          command: pylint src/ --fail-under=7.0
+
+  python-test:
+    executor: python-executor
+    parallelism: 4
+    steps:
+      - checkout
+      - restore_cache:
+          keys:
+            - python-deps-v1-{{ checksum "requirements.txt" }}
+      - run:
+          name: Install dependencies
+          command: |
+            pip install --upgrade pip
+            pip install -r requirements.txt
+            if [ -f requirements-dev.txt ]; then
+              pip install -r requirements-dev.txt
+            fi
+      - save_cache:
+          key: python-deps-v1-{{ checksum "requirements.txt" }}
+          paths:
+            - ~/.cache/pip
+      - run:
+          name: Run tests with pytest
+          command: |
+            pytest --cov=src --cov=tests --cov-report=xml --cov-report=html --cov-report=term-missing -v --junitxml=test-results/pytest/results.xml
+      - codecov/upload:
+          file: coverage.xml
+      - store_test_results:
+          path: test-results
+      - store_artifacts:
+          path: htmlcov
+          destination: coverage-report
+
+  python-security:
+    executor: python-executor
+    steps:
+      - checkout
+      - restore_cache:
+          keys:
+            - python-deps-v1-{{ checksum "requirements.txt" }}
+      - run:
+          name: Install dependencies
+          command: |
+            pip install --upgrade pip
+            pip install -r requirements.txt
+            pip install safety bandit
+            if [ -f requirements-dev.txt ]; then
+              pip install -r requirements-dev.txt
+            fi
+      - run:
+          name: Security check with safety
+          command: safety check --json
+      - run:
+          name: Security check with bandit
+          command: bandit -r src/ -ll -f json -o bandit-report.json
+      - store_artifacts:
+          path: bandit-report.json
+          destination: security-reports
+
+  # Frontend Jobs
+  frontend-lint:
+    executor: node-executor
+    steps:
+      - checkout
+      - restore_cache:
+          keys:
+            - node-deps-v1-{{ checksum "package.json" }}
+      - run:
+          name: Install dependencies
+          command: |
+            if [ -f package-lock.json ]; then
+              npm ci
+            else
+              echo "package-lock.json not found; running npm install instead"
+              npm install
+            fi
+      - save_cache:
+          key: node-deps-v1-{{ checksum "package.json" }}
+          paths:
+            - node_modules
+      - run:
+          name: Run ESLint
+          command: |
+            npm run lint --if-present
+
+  frontend-build:
+    executor: node-executor
+    steps:
+      - checkout
+      - restore_cache:
+          keys:
+            - node-deps-v1-{{ checksum "package.json" }}
+      - run:
+          name: Install dependencies
+          command: |
+            if [ -f package-lock.json ]; then
+              npm ci
+            else
+              echo "package-lock.json not found; running npm install instead"
+              npm install
+            fi
+      - save_cache:
+          key: node-deps-v1-{{ checksum "package.json" }}
+          paths:
+            - node_modules
+      - run:
+          name: Build Next.js application
+          command: |
+            npm run build --if-present
+      - store_artifacts:
+          path: .next
+          destination: next-build
+
+  # Docker Build Job
+  docker-build:
+    docker:
+      - image: cimg/base:stable
+    steps:
+      - checkout
+      - setup_remote_docker:
+          docker_layer_caching: true
+      - run:
+          name: Build Docker image
+          command: |
+            docker build -t financial-asset-relationship-db:${CIRCLE_SHA1} .
+      - run:
+          name: Test Docker image
+          command: |
+            docker run --rm financial-asset-relationship-db:${CIRCLE_SHA1} python --version
+
+workflows:
+  version: 2
+  build-and-test:
+    jobs:
+      # Backend workflow
+      - python-lint
+      - python-test:
+          requires:
+            - python-lint
+      - python-security:
+          requires:
+            - python-test
+      
+      # Frontend workflow
+      - frontend-lint
+      - frontend-build:
+          requires:
+            - frontend-lint
+      
+      # Docker build (only on main branch)
+      - docker-build:
+          requires:
+            - python-test
+            - frontend-build
+          filters:
+            branches:
+              only:
+                - main
+                - develop
+
+  # Nightly security scan
+  nightly-security:
+    triggers:
+      - schedule:
+          cron: "0 2 * * *"
+          filters:
+            branches:
+              only:
+                - main
+    jobs:
       - python-security