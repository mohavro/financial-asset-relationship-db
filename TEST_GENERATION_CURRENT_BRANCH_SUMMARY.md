--- conflicted
+++ resolved
@@ -17,11 +17,7 @@
 ### 1. tests/integration/test_github_workflows_helpers.py (NEW)
 **Purpose**: Unit tests for helper functions in test_github_workflows.py
 
-<<<<<<< HEAD
-**Test Classes**: 5
-=======
 +**Test Classes**: 2
->>>>>>> 8d8577e9
 - `TestGetWorkflowFiles` - 10 tests for workflow file discovery
 - `TestLoadYamlSafe` - 8 tests for YAML loading
 - `TestCheckDuplicateKeys` - 10 tests for duplicate key detection
