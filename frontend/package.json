{
  "name": "financial-asset-relationship-frontend",
  "version": "1.0.0",
  "private": true,
  "scripts": {
    "dev": "next dev",
    "build": "next build",
    "start": "next start",
    "lint": "next lint",
    "test": "jest",
    "test:watch": "jest --watch",
    "test:coverage": "jest --coverage"
  },
  "dependencies": {
    "react": "^18.2.0",
    "react-dom": "^18.2.0",
    "next": "14.2.32",
    "axios": "^1.6.0",
    "recharts": "^2.10.0",
    "react-plotly.js": "^2.6.0",
    "plotly.js": "^2.27.0"
  },
  "devDependencies": {
    "@types/node": "^20.0.0",
    "@types/react": "^18.2.0",
    "@types/react-dom": "^18.2.0",
    "@types/plotly.js": "^2.29.0",
    "typescript": "^5.3.0",
    "eslint": "^8.55.0",
    "eslint-config-next": "^14.0.0",
    "tailwindcss": "^3.3.0",
    "autoprefixer": "^10.4.16",
    "postcss": "^8.4.31",
<<<<<<< HEAD
    "@testing-library/react": "^16.0.0",
    "@testing-library/jest-dom": "^6.9.0",
    "@testing-library/user-event": "^14.5.0",
    "jest": "^30.0.0",
    "jest-environment-jsdom": "^30.0.0",
    "@types/jest": "^30.0.0"
=======
    "@testing-library/react": "^14.1.2",
    "@testing-library/jest-dom": "^6.1.5",
    "@testing-library/user-event": "^14.5.1",
    "jest": "^29.7.0",
    "jest-environment-jsdom": "^29.7.0"
>>>>>>> 22e2c1ba
  }
}<|MERGE_RESOLUTION|>--- conflicted
+++ resolved
@@ -31,19 +31,10 @@
     "tailwindcss": "^3.3.0",
     "autoprefixer": "^10.4.16",
     "postcss": "^8.4.31",
-<<<<<<< HEAD
-    "@testing-library/react": "^16.0.0",
-    "@testing-library/jest-dom": "^6.9.0",
-    "@testing-library/user-event": "^14.5.0",
-    "jest": "^30.0.0",
-    "jest-environment-jsdom": "^30.0.0",
-    "@types/jest": "^30.0.0"
-=======
     "@testing-library/react": "^14.1.2",
     "@testing-library/jest-dom": "^6.1.5",
     "@testing-library/user-event": "^14.5.1",
     "jest": "^29.7.0",
     "jest-environment-jsdom": "^29.7.0"
->>>>>>> 22e2c1ba
   }
 }