--- conflicted
+++ resolved
@@ -8,15 +8,6 @@
 }
 
 /**
-<<<<<<< HEAD
- * Render a responsive dashboard showing key graph metrics in six metric cards.
- *
- * Displays total assets, total relationships, network density (percentage with two decimals),
- * average degree (two decimals), max degree, and a list of asset classes with counts.
- *
- * @param metrics - Metrics object containing `total_assets`, `total_relationships`, `network_density`, `avg_degree`, `max_degree`, and `asset_classes`
- * @returns A JSX element containing the metrics dashboard
-=======
  * Renders a responsive dashboard of six metric panels based on the provided metrics.
  *
  * Displays Total Assets, Total Relationships, Network Density (as a percentage),
@@ -30,7 +21,6 @@
  *   - `max_degree`: maximum node degree
  *   - `asset_classes`: record mapping asset class names to counts
  * @returns The JSX element that renders the metrics dashboard UI
->>>>>>> 22e2c1ba
  */
 export default function MetricsDashboard({ metrics }: MetricsDashboardProps) {
   return (
