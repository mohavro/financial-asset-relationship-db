'use client';

import React, { useEffect, useState } from 'react';
import dynamic from 'next/dynamic';
import type { VisualizationData } from '../types/api';

// Dynamically import Plotly to avoid SSR issues
const Plot = dynamic(() => import('react-plotly.js'), { 
  ssr: false,
  loading: () => <div className="text-center p-8">Loading visualization...</div>
});

interface NetworkVisualizationProps {
  data: VisualizationData;
}

/**
<<<<<<< HEAD
 * Render an interactive 3D network visualization of assets using Plotly.
 *
 * @param data - Visualization payload conforming to VisualizationData type, containing nodes and edges for 3D rendering.
 * @returns A JSX element containing a responsive Plotly 3D scene.
 *          - Renders edges as lines and nodes as labeled markers.
 *          - Displays a loading placeholder until plot data is available.
=======
 * Renders a 3D asset relationship network using the provided visualization data.
 *
 * The component builds Plotly traces for nodes (scatter3d markers with labels) and edges (3D lines)
 * and displays a loading message while traces are being constructed or data is missing.
 *
 * @param data - Visualization payload containing `nodes` and `edges`.
 *   - `nodes`: Array of node objects, each with properties:
 *       - `id`: string
 *       - `x`, `y`, `z`: number (3D coordinates)
 *       - `symbol`: string
 *       - `name`: string
 *       - `asset_class`: string
 *       - `size`: number
 *       - `color`: string
 *   - `edges`: Array of edge objects, each with properties:
 *       - `source`: string (node id)
 *       - `target`: string (node id)
 *       - `strength`: number
 * @returns A JSX element that renders the interactive 3D network plot (or a loading placeholder when data is unavailable).
>>>>>>> 22e2c1ba
 */
export default function NetworkVisualization({ data }: NetworkVisualizationProps) {
  const [plotData, setPlotData] = useState<any[]>([]);

  useEffect(() => {
    if (!data || !data.nodes || !data.edges) return;

    // Create node trace
    const nodeTrace = {
      type: 'scatter3d',
      mode: 'markers+text',
      x: data.nodes.map(n => n.x),
      y: data.nodes.map(n => n.y),
      z: data.nodes.map(n => n.z),
      text: data.nodes.map(n => n.symbol),
      hovertext: data.nodes.map(n => `${n.name} (${n.symbol})<br>Class: ${n.asset_class}`),
      hoverinfo: 'text',
      marker: {
        size: data.nodes.map(n => n.size),
        color: data.nodes.map(n => n.color),
        line: {
          color: 'white',
          width: 0.5
        }
      },
      textposition: 'top center',
      textfont: {
        size: 8,
      }
    };

    // Create node lookup map for O(1) access
    const nodeMap = new Map(data.nodes.map(node => [node.id, node]));

    // Create edge traces with type predicate to filter nulls
    const edgeTraces = data.edges
      .map(edge => {
        const sourceNode = nodeMap.get(edge.source);
        const targetNode = nodeMap.get(edge.target);
        
        // Validate that both nodes exist before accessing their properties
        if (!sourceNode || !targetNode) return null;
        // Validate that both nodes exist before accessing their properties
        if (!sourceNode || !targetNode) return null;

        return {
          type: 'scatter3d' as const,
          mode: 'lines' as const,
          x: [sourceNode.x, targetNode.x],
          y: [sourceNode.y, targetNode.y],
          z: [sourceNode.z, targetNode.z],
          line: {
            color: `rgba(125, 125, 125, ${edge.strength})`,
            width: edge.strength * 3
          },
          hoverinfo: 'none' as const,
          showlegend: false
        };
      })
      .filter((trace): trace is NonNullable<typeof trace> => trace !== null);

    setPlotData([...edgeTraces, nodeTrace]);
  }, [data]);

  if (!plotData || plotData.length === 0) {
    return <div className="text-center p-8">Loading visualization...</div>;
  }

  return (
    <div className="w-full h-[800px]">
      <Plot
        data={plotData}
        layout={{
          title: '3D Asset Relationship Network',
          showlegend: false,
          scene: {
            xaxis: { showgrid: false, zeroline: false, showticklabels: false },
            yaxis: { showgrid: false, zeroline: false, showticklabels: false },
            zaxis: { showgrid: false, zeroline: false, showticklabels: false },
            camera: {
              eye: { x: 1.5, y: 1.5, z: 1.5 }
            }
          },
          hovermode: 'closest',
          margin: { l: 0, r: 0, b: 0, t: 40 },
          paper_bgcolor: 'rgba(0,0,0,0)',
          plot_bgcolor: 'rgba(0,0,0,0)'
        }}
        config={{
          displayModeBar: true,
          displaylogo: false,
          responsive: true
        }}
        style={{ width: '100%', height: '100%' }}
      />
    </div>
  );
}<|MERGE_RESOLUTION|>--- conflicted
+++ resolved
@@ -15,14 +15,6 @@
 }
 
 /**
-<<<<<<< HEAD
- * Render an interactive 3D network visualization of assets using Plotly.
- *
- * @param data - Visualization payload conforming to VisualizationData type, containing nodes and edges for 3D rendering.
- * @returns A JSX element containing a responsive Plotly 3D scene.
- *          - Renders edges as lines and nodes as labeled markers.
- *          - Displays a loading placeholder until plot data is available.
-=======
  * Renders a 3D asset relationship network using the provided visualization data.
  *
  * The component builds Plotly traces for nodes (scatter3d markers with labels) and edges (3D lines)
@@ -42,7 +34,6 @@
  *       - `target`: string (node id)
  *       - `strength`: number
  * @returns A JSX element that renders the interactive 3D network plot (or a loading placeholder when data is unavailable).
->>>>>>> 22e2c1ba
  */
 export default function NetworkVisualization({ data }: NetworkVisualizationProps) {
   const [plotData, setPlotData] = useState<any[]>([]);
