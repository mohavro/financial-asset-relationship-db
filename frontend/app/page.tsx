--- conflicted
+++ resolved
@@ -8,13 +8,6 @@
 import type { Metrics, VisualizationData } from './types/api';
 
 /**
-<<<<<<< HEAD
- * Render the application's Home page with a header, three-tab navigation, and tab-specific content panels.
- *
- * Fetches metrics and visualization data on mount, manages loading and error states, and exposes a retry action when data loading fails.
- *
- * @returns The root React element for the Home page UI
-=======
  * Renders the dashboard home page with a tabbed UI that loads metrics and visualization data,
  * shows loading and error states, and conditionally displays the 3D visualization, metrics dashboard, or asset explorer.
  *
@@ -22,7 +15,6 @@
  * and manages which tab is active.
  *
  * @returns The top-level JSX element for the home page.
->>>>>>> e3b128f1
  */
 export default function Home() {
   const [activeTab, setActiveTab] = useState<'visualization' | 'metrics' | 'assets'>('visualization');
