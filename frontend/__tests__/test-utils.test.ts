/**
 * Comprehensive tests for test-utils.ts
 * 
 * This test suite validates all mock data objects used across the frontend test suite,
 * ensuring they conform to the expected TypeScript interfaces and contain valid data.
 */
import {
  mockAssets,
  mockAsset,
  mockAssetClasses,
  mockSectors,
  mockRelationships,
  mockAllRelationships,
  mockMetrics,
  mockVisualizationData,
  mockVizData,
} from './test-utils';
import type { Asset, Relationship, Metrics, VisualizationData } from '../app/types/api';

describe('test-utils Mock Data Validation', () => {
  describe('mockAssets', () => {
    it('should be an array with valid Asset objects', () => {
      expect(Array.isArray(mockAssets)).toBe(true);
      expect(mockAssets.length).toBeGreaterThan(0);
      mockAssets.forEach((asset) => {
        expect(asset).toHaveProperty('id');
        expect(asset).toHaveProperty('symbol');
        expect(asset).toHaveProperty('name');
        expect(asset).toHaveProperty('asset_class');
        expect(asset).toHaveProperty('sector');
        expect(asset).toHaveProperty('price');
        expect(asset).toHaveProperty('currency');
        expect(asset).toHaveProperty('additional_fields');
      });
    });
  });

  describe('mockAsset', () => {
    it('should conform to Asset', () => {
      const a: Asset = mockAsset;
      expect(a).toBeDefined();
      expect(a.id).toBeTruthy();
      expect(typeof a.asset_class).toBe('string');
    });
  });

  describe('mockAssetClasses', () => {
    it('should contain asset_classes array of strings', () => {
      expect(mockAssetClasses).toHaveProperty('asset_classes');
      expect(Array.isArray(mockAssetClasses.asset_classes)).toBe(true);
      mockAssetClasses.asset_classes.forEach((cls) => expect(typeof cls).toBe('string'));
    });
  });

  describe('mockSectors', () => {
    it('should contain sectors array of strings', () => {
      expect(mockSectors).toHaveProperty('sectors');
      expect(Array.isArray(mockSectors.sectors)).toBe(true);
      mockSectors.sectors.forEach((s) => expect(typeof s).toBe('string'));
    });
  });

  describe('mockRelationships', () => {
    it('should be an array of Relationship-like objects', () => {
      expect(Array.isArray(mockRelationships)).toBe(true);
      mockRelationships.forEach((rel) => {
        expect(rel).toHaveProperty('source_id');
        expect(rel).toHaveProperty('target_id');
        expect(rel).toHaveProperty('relationship_type');
        expect(rel).toHaveProperty('strength');
      });
    });
  });

  describe('mockAllRelationships', () => {
    it('should be an array of Relationship-like objects', () => {
      expect(Array.isArray(mockAllRelationships)).toBe(true);
      mockAllRelationships.forEach((rel) => {
        expect(rel).toHaveProperty('source_id');
        expect(rel).toHaveProperty('target_id');
        expect(rel).toHaveProperty('relationship_type');
        expect(rel).toHaveProperty('strength');
      });
    });
  });

  describe('mockMetrics', () => {
    it('should conform to Metrics', () => {
      const m: Metrics = mockMetrics;
      expect(m).toBeDefined();
      expect(typeof m.total_assets).toBe('number');
      expect(typeof m.total_relationships).toBe('number');
    });
  });

  describe('mockVisualizationData', () => {
    it('should conform to VisualizationData', () => {
      const v: VisualizationData = mockVisualizationData;
      expect(v).toBeDefined();
      expect(Array.isArray(v.nodes)).toBe(true);
      expect(Array.isArray(v.edges)).toBe(true);
    });
  });

  describe('mockVizData', () => {
    it('should be a VisualizationData-like object', () => {
      expect(mockVizData).toHaveProperty('nodes');
      expect(mockVizData).toHaveProperty('edges');
      expect(Array.isArray(mockVizData.nodes)).toBe(true);
      expect(Array.isArray(mockVizData.edges)).toBe(true);
    });
  });
});
import {
  mockAssets,
  mockAsset,
  mockAssetClasses,
  mockSectors,
  mockRelationships,
  mockAllRelationships,
  mockMetrics,
  mockVisualizationData,
  mockVizData,
} from './test-utils';
import type { Asset, Relationship, Metrics, VisualizationData } from '../app/types/api';

describe('test-utils Mock Data Validation', () => {
  describe('mockAssets', () => {
    it('should be an array', () => {
      expect(Array.isArray(mockAssets)).toBe(true);
    });

    it('should contain at least one asset', () => {
      expect(mockAssets.length).toBeGreaterThan(0);
    });

    it('should have all required Asset properties', () => {
      mockAssets.forEach((asset, index) => {
        expect(asset).toHaveProperty('id');
        expect(asset).toHaveProperty('symbol');
        expect(asset).toHaveProperty('name');
        expect(asset).toHaveProperty('asset_class');
        expect(asset).toHaveProperty('sector');
        expect(asset).toHaveProperty('price');
        expect(asset).toHaveProperty('currency');
        expect(asset).toHaveProperty('additional_fields');
      });
    });

    it('should have valid string properties', () => {
      mockAssets.forEach((asset) => {
        expect(typeof asset.id).toBe('string');
        expect(asset.id).toBeTruthy();
        expect(typeof asset.symbol).toBe('string');
        expect(asset.symbol).toBeTruthy();
        expect(typeof asset.name).toBe('string');
        expect(asset.name).toBeTruthy();
        expect(typeof asset.asset_class).toBe('string');
        expect(asset.asset_class).toBeTruthy();
        expect(typeof asset.sector).toBe('string');
        expect(asset.sector).toBeTruthy();
        expect(typeof asset.currency).toBe('string');
        expect(asset.currency).toBeTruthy();
      });
    });

    it('should have valid numeric properties', () => {
      mockAssets.forEach((asset) => {
        expect(typeof asset.price).toBe('number');
        expect(asset.price).toBeGreaterThan(0);
        if (asset.market_cap !== undefined) {
          expect(typeof asset.market_cap).toBe('number');
          expect(asset.market_cap).toBeGreaterThan(0);
        }
      });
    });

    it('should have additional_fields as an object', () => {
      mockAssets.forEach((asset) => {
        expect(typeof asset.additional_fields).toBe('object');
        expect(asset.additional_fields).not.toBeNull();
      });
    });

    it('should have unique IDs', () => {
      const ids = mockAssets.map((asset) => asset.id);
      const uniqueIds = new Set(ids);
      expect(uniqueIds.size).toBe(ids.length);
    });

    it('should have unique symbols', () => {
      const symbols = mockAssets.map((asset) => asset.symbol);
      const uniqueSymbols = new Set(symbols);
      expect(uniqueSymbols.size).toBe(symbols.length);
    });

    it('should have valid currency codes', () => {
      mockAssets.forEach((asset) => {
        expect(asset.currency).toMatch(/^[A-Z]{3}$/);
      });
    });
  });

  describe('mockAsset', () => {
    it('should be an object with all required properties', () => {
      expect(typeof mockAsset).toBe('object');
      expect(mockAsset).toHaveProperty('id');
      expect(mockAsset).toHaveProperty('symbol');
      expect(mockAsset).toHaveProperty('name');
      expect(mockAsset).toHaveProperty('asset_class');
      expect(mockAsset).toHaveProperty('sector');
      expect(mockAsset).toHaveProperty('price');
      expect(mockAsset).toHaveProperty('currency');
      expect(mockAsset).toHaveProperty('additional_fields');
    });

    it('should have valid data types', () => {
      expect(typeof mockAsset.id).toBe('string');
      expect(typeof mockAsset.symbol).toBe('string');
      expect(typeof mockAsset.name).toBe('string');
      expect(typeof mockAsset.asset_class).toBe('string');
      expect(typeof mockAsset.sector).toBe('string');
      expect(typeof mockAsset.price).toBe('number');
      expect(typeof mockAsset.currency).toBe('string');
      expect(typeof mockAsset.additional_fields).toBe('object');
    });

    it('should have valid additional_fields with expected properties', () => {
      expect(mockAsset.additional_fields).toHaveProperty('pe_ratio');
      expect(mockAsset.additional_fields).toHaveProperty('dividend_yield');
      expect(typeof mockAsset.additional_fields.pe_ratio).toBe('number');
      expect(typeof mockAsset.additional_fields.dividend_yield).toBe('number');
    });

    it('should have positive numeric values', () => {
      expect(mockAsset.price).toBeGreaterThan(0);
      expect(mockAsset.market_cap).toBeGreaterThan(0);
      expect(mockAsset.additional_fields.pe_ratio).toBeGreaterThan(0);
      expect(mockAsset.additional_fields.dividend_yield).toBeGreaterThanOrEqual(0);
    });

    it('should match one of the assets in mockAssets', () => {
      const matchingAsset = mockAssets.find((a) => a.id === mockAsset.id);
      expect(matchingAsset).toBeDefined();
      expect(matchingAsset?.symbol).toBe(mockAsset.symbol);
    });
  });

  describe('mockAssetClasses', () => {
    it('should have asset_classes property', () => {
      expect(mockAssetClasses).toHaveProperty('asset_classes');
    });

    it('should have asset_classes as an array', () => {
      expect(Array.isArray(mockAssetClasses.asset_classes)).toBe(true);
    });

    it('should contain valid asset class values', () => {
      const validClasses = ['EQUITY', 'FIXED_INCOME', 'COMMODITY', 'CURRENCY', 'ALTERNATIVE', 'REAL_ESTATE'];
      mockAssetClasses.asset_classes.forEach((assetClass) => {
        expect(typeof assetClass).toBe('string');
        expect(validClasses).toContain(assetClass);
      });
    });

    it('should have unique asset classes', () => {
      const uniqueClasses = new Set(mockAssetClasses.asset_classes);
      expect(uniqueClasses.size).toBe(mockAssetClasses.asset_classes.length);
    });

    it('should contain at least one asset class', () => {
      expect(mockAssetClasses.asset_classes.length).toBeGreaterThan(0);
    });

    it('should have all uppercase asset class names', () => {
      mockAssetClasses.asset_classes.forEach((assetClass) => {
        expect(assetClass).toBe(assetClass.toUpperCase());
      });
    });
  });

  describe('mockSectors', () => {
    it('should have sectors property', () => {
      expect(mockSectors).toHaveProperty('sectors');
    });

    it('should have sectors as an array', () => {
      expect(Array.isArray(mockSectors.sectors)).toBe(true);
    });

    it('should contain string values', () => {
      mockSectors.sectors.forEach((sector) => {
        expect(typeof sector).toBe('string');
        expect(sector).toBeTruthy();
      });
    });

    it('should have unique sectors', () => {
      const uniqueSectors = new Set(mockSectors.sectors);
      expect(uniqueSectors.size).toBe(mockSectors.sectors.length);
    });

    it('should contain at least one sector', () => {
      expect(mockSectors.sectors.length).toBeGreaterThan(0);
    });

    it('should have properly capitalized sector names', () => {
      mockSectors.sectors.forEach((sector) => {
        expect(sector[0]).toBe(sector[0].toUpperCase());
      });
    });
  });

  describe('mockRelationships', () => {
    it('should be an array', () => {
      expect(Array.isArray(mockRelationships)).toBe(true);
    });

    it('should contain at least one relationship', () => {
      expect(mockRelationships.length).toBeGreaterThan(0);
    });

    it('should have all required Relationship properties', () => {
      mockRelationships.forEach((rel) => {
        expect(rel).toHaveProperty('source_id');
        expect(rel).toHaveProperty('target_id');
        expect(rel).toHaveProperty('relationship_type');
        expect(rel).toHaveProperty('strength');
      });
    });

    it('should have valid string properties', () => {
      mockRelationships.forEach((rel) => {
        expect(typeof rel.source_id).toBe('string');
        expect(rel.source_id).toBeTruthy();
        expect(typeof rel.target_id).toBe('string');
        expect(rel.target_id).toBeTruthy();
        expect(typeof rel.relationship_type).toBe('string');
        expect(rel.relationship_type).toBeTruthy();
      });
    });

    it('should have valid strength values', () => {
      mockRelationships.forEach((rel) => {
        expect(typeof rel.strength).toBe('number');
        expect(rel.strength).toBeGreaterThan(0);
        expect(rel.strength).toBeLessThanOrEqual(1);
      });
    });

    it('should have different source and target IDs', () => {
      mockRelationships.forEach((rel) => {
        expect(rel.source_id).not.toBe(rel.target_id);
      });
    });

    it('should reference valid asset IDs from mockAssets', () => {
      const assetIds = mockAssets.map((a) => a.id);
      mockRelationships.forEach((rel) => {
        // At least one ID should be in mockAssets (some may reference ASSET_3, etc.)
        expect(assetIds).toContain(rel.source_id);
        expect(assetIds).toContain(rel.target_id);
    });
  });

  describe('mockAllRelationships', () => {
    it('should be an array', () => {
      expect(Array.isArray(mockAllRelationships)).toBe(true);
    });

    it('should contain at least one relationship', () => {
      expect(mockAllRelationships.length).toBeGreaterThan(0);
    });

    it('should have all required Relationship properties', () => {
      mockAllRelationships.forEach((rel) => {
        expect(rel).toHaveProperty('source_id');
        expect(rel).toHaveProperty('target_id');
        expect(rel).toHaveProperty('relationship_type');
        expect(rel).toHaveProperty('strength');
      });
    });

    it('should have valid data types', () => {
      mockAllRelationships.forEach((rel) => {
        expect(typeof rel.source_id).toBe('string');
        expect(typeof rel.target_id).toBe('string');
        expect(typeof rel.relationship_type).toBe('string');
        expect(typeof rel.strength).toBe('number');
      });
    });

    it('should be different from mockRelationships', () => {
      expect(mockAllRelationships).not.toEqual(mockRelationships);
    });

    it('should have valid strength values between 0 and 1', () => {
      mockAllRelationships.forEach((rel) => {
        expect(rel.strength).toBeGreaterThan(0);
        expect(rel.strength).toBeLessThanOrEqual(1);
      });
    });
  });

  describe('mockMetrics', () => {
    it('should have all required Metrics properties', () => {
      expect(mockMetrics).toHaveProperty('total_assets');
      expect(mockMetrics).toHaveProperty('total_relationships');
      expect(mockMetrics).toHaveProperty('asset_classes');
      expect(mockMetrics).toHaveProperty('avg_degree');
      expect(mockMetrics).toHaveProperty('max_degree');
      expect(mockMetrics).toHaveProperty('network_density');
    });

    it('should have valid numeric properties', () => {
      expect(typeof mockMetrics.total_assets).toBe('number');
      expect(typeof mockMetrics.total_relationships).toBe('number');
      expect(typeof mockMetrics.avg_degree).toBe('number');
      expect(typeof mockMetrics.max_degree).toBe('number');
      expect(typeof mockMetrics.network_density).toBe('number');
    });

    it('should have positive counts', () => {
      expect(mockMetrics.total_assets).toBeGreaterThan(0);
      expect(mockMetrics.total_relationships).toBeGreaterThan(0);
    });

    it('should have valid network metrics', () => {
      expect(mockMetrics.avg_degree).toBeGreaterThan(0);
      expect(mockMetrics.max_degree).toBeGreaterThanOrEqual(mockMetrics.avg_degree);
      expect(mockMetrics.network_density).toBeGreaterThan(0);
      expect(mockMetrics.network_density).toBeLessThanOrEqual(1);
    });

    it('should have asset_classes as an object', () => {
      expect(typeof mockMetrics.asset_classes).toBe('object');
      expect(mockMetrics.asset_classes).not.toBeNull();
    });

    it('should have valid asset class counts', () => {
      Object.entries(mockMetrics.asset_classes).forEach(([key, value]) => {
        expect(typeof key).toBe('string');
        expect(typeof value).toBe('number');
        expect(value).toBeGreaterThan(0);
      });
    });

    it('should have asset class counts sum less than or equal to total assets', () => {
      const sum = Object.values(mockMetrics.asset_classes).reduce((a, b) => a + b, 0);
      expect(sum).toBeLessThanOrEqual(mockMetrics.total_assets);
    });

    it('should have realistic metric values', () => {
      expect(mockMetrics.avg_degree).toBeGreaterThan(0);
      expect(mockMetrics.avg_degree).toBeLessThan(mockMetrics.total_assets);
      expect(mockMetrics.max_degree).toBeLessThan(mockMetrics.total_assets);
    });
  });

  describe('mockVisualizationData', () => {
    it('should have nodes and edges properties', () => {
      expect(mockVisualizationData).toHaveProperty('nodes');
      expect(mockVisualizationData).toHaveProperty('edges');
    });

    it('should have nodes as an array', () => {
      expect(Array.isArray(mockVisualizationData.nodes)).toBe(true);
    });

    it('should have edges as an array', () => {
      expect(Array.isArray(mockVisualizationData.edges)).toBe(true);
    });

    it('should contain at least one node', () => {
      expect(mockVisualizationData.nodes.length).toBeGreaterThan(0);
    });

    it('should have nodes with all required properties', () => {
      mockVisualizationData.nodes.forEach((node) => {
        expect(node).toHaveProperty('id');
        expect(node).toHaveProperty('name');
        expect(node).toHaveProperty('symbol');
        expect(node).toHaveProperty('asset_class');
        expect(node).toHaveProperty('x');
        expect(node).toHaveProperty('y');
        expect(node).toHaveProperty('z');
        expect(node).toHaveProperty('color');
        expect(node).toHaveProperty('size');
      });
    });

    it('should have nodes with valid data types', () => {
      mockVisualizationData.nodes.forEach((node) => {
        expect(typeof node.id).toBe('string');
        expect(typeof node.name).toBe('string');
        expect(typeof node.symbol).toBe('string');
        expect(typeof node.asset_class).toBe('string');
        expect(typeof node.x).toBe('number');
        expect(typeof node.y).toBe('number');
        expect(typeof node.z).toBe('number');
        expect(typeof node.color).toBe('string');
        expect(typeof node.size).toBe('number');
      });
    });

    it('should have nodes with valid color hex codes', () => {
      mockVisualizationData.nodes.forEach((node) => {
        expect(node.color).toMatch(/^#[0-9a-fA-F]{6}$/);
      });
    });

    it('should have nodes with positive size values', () => {
      mockVisualizationData.nodes.forEach((node) => {
        expect(node.size).toBeGreaterThan(0);
      });
    });

    it('should have unique node IDs', () => {
      const ids = mockVisualizationData.nodes.map((n) => n.id);
      const uniqueIds = new Set(ids);
      expect(uniqueIds.size).toBe(ids.length);
    });

    it('should have edges with all required properties', () => {
      mockVisualizationData.edges.forEach((edge) => {
        expect(edge).toHaveProperty('source');
        expect(edge).toHaveProperty('target');
        expect(edge).toHaveProperty('relationship_type');
        expect(edge).toHaveProperty('strength');
      });
    });

    it('should have edges with valid data types', () => {
      mockVisualizationData.edges.forEach((edge) => {
        expect(typeof edge.source).toBe('string');
        expect(typeof edge.target).toBe('string');
        expect(typeof edge.relationship_type).toBe('string');
        expect(typeof edge.strength).toBe('number');
      });
    });

    it('should have edges with valid strength values', () => {
      mockVisualizationData.edges.forEach((edge) => {
        expect(edge.strength).toBeGreaterThan(0);
        expect(edge.strength).toBeLessThanOrEqual(1);
      });
    });

    it('should have edges referencing existing nodes', () => {
      const nodeIds = mockVisualizationData.nodes.map((n) => n.id);
      mockVisualizationData.edges.forEach((edge) => {
        expect(nodeIds).toContain(edge.source);
        expect(nodeIds).toContain(edge.target);
      });
    });

    it('should have edges with different source and target', () => {
      mockVisualizationData.edges.forEach((edge) => {
        expect(edge.source).not.toBe(edge.target);
      });
    });
  });

  describe('mockVizData', () => {
    it('should have nodes and edges properties', () => {
      expect(mockVizData).toHaveProperty('nodes');
      expect(mockVizData).toHaveProperty('edges');
    });

    it('should be different from mockVisualizationData', () => {
      expect(mockVizData).not.toEqual(mockVisualizationData);
    });

    it('should have valid node structure', () => {
      mockVizData.nodes.forEach((node) => {
        expect(typeof node.id).toBe('string');
        expect(typeof node.name).toBe('string');
        expect(typeof node.symbol).toBe('string');
        expect(typeof node.asset_class).toBe('string');
        expect(typeof node.x).toBe('number');
        expect(typeof node.y).toBe('number');
        expect(typeof node.z).toBe('number');
        expect(typeof node.color).toBe('string');
        expect(typeof node.size).toBe('number');
      });
    });

    it('should have valid edge structure', () => {
      mockVizData.edges.forEach((edge) => {
        expect(typeof edge.source).toBe('string');
        expect(typeof edge.target).toBe('string');
        expect(typeof edge.relationship_type).toBe('string');
        expect(typeof edge.strength).toBe('number');
      });
    });

    it('should have edges referencing existing nodes', () => {
      const nodeIds = mockVizData.nodes.map((n) => n.id);
      mockVizData.edges.forEach((edge) => {
        expect(nodeIds).toContain(edge.source);
        expect(nodeIds).toContain(edge.target);
      });
    });

    it('should contain at least 2 nodes', () => {
      expect(mockVizData.nodes.length).toBeGreaterThanOrEqual(2);
    });

    it('should have nodes with different asset classes', () => {
      const assetClasses = mockVizData.nodes.map((n) => n.asset_class);
      const uniqueClasses = new Set(assetClasses);
      expect(uniqueClasses.size).toBeGreaterThan(1);
    });
  });

  describe('Mock Data Consistency', () => {
    it('should have consistent asset IDs across mock objects', () => {
      const assetIds = mockAssets.map((a) => a.id);
      expect(assetIds).toContain(mockAsset.id);
    });

    it('should have relationship types that are uppercase with underscores', () => {
      [...mockRelationships, ...mockAllRelationships].forEach((rel) => {
        expect(rel.relationship_type).toMatch(/^[A-Z_]+$/);
      });
    });

    it('should have visualization nodes matching assets', () => {
      const vizNodeIds = mockVisualizationData.nodes.map((n) => n.id);
      const assetIds = mockAssets.map((a) => a.id);
      vizNodeIds.forEach((id) => {
        expect(assetIds).toContain(id);
      });
    });

    it('should have consistent data types across all mocks', () => {
      // All asset IDs should follow the same pattern
      const allAssetIds = [
        ...mockAssets.map((a) => a.id),
        mockAsset.id,
        ...mockVisualizationData.nodes.map((n) => n.id),
        ...mockVizData.nodes.map((n) => n.id),
      ];
      allAssetIds.forEach((id) => {
        expect(id).toMatch(/^ASSET_\d+$/);
      });
    });
  });

  describe('Edge Cases and Boundaries', () => {
    it('should handle empty additional_fields gracefully', () => {
      const emptyFieldAsset = mockAssets.find((a) => Object.keys(a.additional_fields).length === 0);
      if (emptyFieldAsset) {
        expect(emptyFieldAsset.additional_fields).toEqual({});
      }
    });

    it('should have realistic financial values', () => {
      mockAssets.forEach((asset) => {
        if (asset.market_cap) {
          expect(asset.market_cap).toBeGreaterThan(1000000); // At least 1M
          expect(asset.market_cap).toBeLessThan(10000000000000); // Less than 10T
        }
        expect(asset.price).toBeGreaterThan(0);
        expect(asset.price).toBeLessThan(1000000); // Reasonable stock price
      });
    });

    it('should have network density within valid range', () => {
      expect(mockMetrics.network_density).toBeGreaterThanOrEqual(0);
      expect(mockMetrics.network_density).toBeLessThanOrEqual(1);
    });

    it('should have reasonable coordinate ranges for visualization', () => {
      [...mockVisualizationData.nodes, ...mockVizData.nodes].forEach((node) => {
        expect(Math.abs(node.x)).toBeLessThan(100);
        expect(Math.abs(node.y)).toBeLessThan(100);
        expect(Math.abs(node.z)).toBeLessThan(100);
      });
    });

    it('should have all required sectors in mockSectors', () => {
      expect(mockSectors.sectors.length).toBeGreaterThanOrEqual(3);
    });

    it('should have all required asset classes in mockAssetClasses', () => {
      expect(mockAssetClasses.asset_classes.length).toBeGreaterThanOrEqual(4);
    });
  });

  describe('Type Conformance', () => {
    it('mockAssets should conform to Asset[]', () => {
      const assets: Asset[] = mockAssets;
      expect(assets).toBeDefined();
    });

    it('mockAsset should conform to Asset', () => {
      const asset: Asset = mockAsset;
      expect(asset).toBeDefined();
    });

    it('mockRelationships should conform to Relationship[]', () => {
      const relationships: Relationship[] = mockRelationships;
      expect(relationships).toBeDefined();
    });

    it('mockMetrics should conform to Metrics', () => {
      const metrics: Metrics = mockMetrics;
      expect(metrics).toBeDefined();
    });

    it('mockVisualizationData should conform to VisualizationData', () => {
      const vizData: VisualizationData = mockVisualizationData;
      expect(vizData).toBeDefined();
    });
  });
});
  describe('Additional Comprehensive Validations', () => {
    describe('Security and Injection Tests', () => {
      it('should not contain SQL injection patterns in any string fields', () => {
        const sqlPatterns = [
          /DROP\s+TABLE/i,
          /DELETE\s+FROM/i,
          /INSERT\s+INTO/i,
          /--/,
          /;.*DROP/i,
        ];
        
        const allStrings = [
          ...mockAssets.flatMap(a => [a.id, a.symbol, a.name, a.asset_class, a.sector]),
          ...mockRelationships.flatMap(r => [r.source_id, r.target_id, r.relationship_type]),
        ];
        
        allStrings.forEach(str => {
          sqlPatterns.forEach(pattern => {
            expect(str).not.toMatch(pattern);
          });
        });
      });

      it('should not contain XSS patterns in string fields', () => {
        const xssPatterns = [
          /<script/i,
          /javascript:/i,
          /onerror=/i,
          /onload=/i,
        ];
        
        const allStrings = [
          ...mockAssets.flatMap(a => [a.name, a.symbol]),
          ...mockVisualizationData.nodes.map(n => n.name),
        ];
        
        allStrings.forEach(str => {
          xssPatterns.forEach(pattern => {
            expect(str).not.toMatch(pattern);
          });
        });
      });

      it('should not contain path traversal patterns', () => {
        const pathTraversalPatterns = [
          /\.\.\//,
          /\.\.\\/,
          /%2e%2e/i,
        ];
        
        const allStrings = mockAssets.flatMap(a => [a.id, a.symbol, a.name]);
        
        allStrings.forEach(str => {
          pathTraversalPatterns.forEach(pattern => {
            expect(str).not.toMatch(pattern);
          });
        });
      });
    });

    describe('Data Integrity and Constraints', () => {
      it('should have market cap values in realistic ranges (> $1M and < $10T)', () => {
        mockAssets.forEach((asset) => {
          if (asset.market_cap !== undefined) {
            expect(asset.market_cap).toBeGreaterThan(1_000_000);
            expect(asset.market_cap).toBeLessThan(10_000_000_000_000);
          }
        });
      });

      it('should have prices that are positive and less than $1M per unit', () => {
        mockAssets.forEach((asset) => {
          expect(asset.price).toBeGreaterThan(0);
          expect(asset.price).toBeLessThan(1_000_000);
        });
      });

      it('should have relationship strengths strictly between 0 and 1', () => {
        [...mockRelationships, ...mockAllRelationships].forEach((rel) => {
          expect(rel.strength).toBeGreaterThan(0);
          expect(rel.strength).toBeLessThanOrEqual(1);
        });
      });

      it('should have network density between 0 and 1', () => {
        expect(mockMetrics.network_density).toBeGreaterThanOrEqual(0);
        expect(mockMetrics.network_density).toBeLessThanOrEqual(1);
      });

      it('should have average degree less than or equal to max degree', () => {
        expect(mockMetrics.avg_degree).toBeLessThanOrEqual(mockMetrics.max_degree);
      });

      it('should have max degree less than total assets', () => {
        expect(mockMetrics.max_degree).toBeLessThan(mockMetrics.total_assets);
      });

      it('should have sum of asset class counts equal total assets', () => {
        const sum = Object.values(mockMetrics.asset_classes).reduce((a, b) => a + b, 0);
        expect(sum).toBe(mockMetrics.total_assets);
      });
    });

    describe('Data Format and Standards Compliance', () => {
      it('should have ISO 4217 compliant currency codes', () => {
        const validCurrencies = ['USD', 'EUR', 'GBP', 'JPY', 'CHF', 'CAD', 'AUD', 'CNY'];
        mockAssets.forEach((asset) => {
          expect(validCurrencies).toContain(asset.currency);
        });
      });

      it('should have valid asset class values from enum', () => {
        const validClasses = mockAssetClasses.asset_classes;
        mockAssets.forEach((asset) => {
          expect(validClasses).toContain(asset.asset_class);
        });
      });

      it('should have valid sector values from predefined list', () => {
        const validSectors = mockSectors.sectors;
        mockAssets.forEach((asset) => {
          expect(validSectors).toContain(asset.sector);
        });
      });

      it('should have symbols in uppercase format', () => {
        mockAssets.forEach((asset) => {
          expect(asset.symbol).toBe(asset.symbol.toUpperCase());
          expect(asset.symbol).toMatch(/^[A-Z0-9.]+$/);
        });
      });

      it('should have IDs in consistent format', () => {
        mockAssets.forEach((asset) => {
          expect(asset.id).toMatch(/^ASSET_\d+$/);
        });
      });
    });

    describe('Visualization Data Constraints', () => {
      it('should have 3D coordinates within reasonable bounds', () => {
        mockVisualizationData.nodes.forEach((node) => {
          expect(Math.abs(node.x)).toBeLessThan(100);
          expect(Math.abs(node.y)).toBeLessThan(100);
          expect(Math.abs(node.z)).toBeLessThan(100);
        });
      });

      it('should have node sizes that are positive and reasonable', () => {
        mockVisualizationData.nodes.forEach((node) => {
          expect(node.size).toBeGreaterThan(0);
          expect(node.size).toBeLessThan(100);
        });
      });

      it('should have colors in valid hex format', () => {
        mockVisualizationData.nodes.forEach((node) => {
          expect(node.color).toMatch(/^#[0-9A-Fa-f]{6}$/);
        });
      });

      it('should not have self-referencing edges', () => {
        mockVisualizationData.edges.forEach((edge) => {
          expect(edge.source).not.toBe(edge.target);
        });
      });

<<<<<<< HEAD
      it('should have bidirectional edge consistency', () => {
        const edgeMap = new Map<string, Set<string>>();
        mockVisualizationData.edges.forEach((edge) => {
          if (!edgeMap.has(edge.source)) {
            edgeMap.set(edge.source, new Set());
          }
          edgeMap.get(edge.source)?.add(edge.target);
        });
        
        // If edge A->B exists with high strength, check for reasonable reciprocity
        const highStrengthEdges = mockVisualizationData.edges.filter(e => e.strength > 0.8);
        if (highStrengthEdges.length > 0) {
          const missingReciprocity = highStrengthEdges.filter(edge => {
            return !edgeMap.get(edge.target)?.has(edge.source);
          });
          expect(missingReciprocity).toHaveLength(0);
        }
        }
        // All high-strength edges should be bidirectional
        highStrengthEdges.forEach((edge) => {
          expect(edgeMap.get(edge.target)?.has(edge.source)).toBe(true);
        });
=======
        // If edge A->B exists with high strength, the reverse edge must exist
        mockVisualizationData.edges
          .filter(e => e.strength > 0.8)
          .forEach((edge) => {
            expect(edgeMap.get(edge.target)?.has(edge.source)).toBe(true);
          });
>>>>>>> 4d84e495
    });

    describe('Additional Fields Validation', () => {
      it('should have additional_fields as a plain object', () => {
        mockAssets.forEach((asset) => {
          expect(Object.getPrototypeOf(asset.additional_fields)).toBe(Object.prototype);
        });
      });

      it('should have numeric values in additional_fields when present', () => {
        if (mockAsset.additional_fields.pe_ratio !== undefined) {
          expect(typeof mockAsset.additional_fields.pe_ratio).toBe('number');
          expect(mockAsset.additional_fields.pe_ratio).toBeGreaterThan(0);
        }
        if (mockAsset.additional_fields.dividend_yield !== undefined) {
          expect(typeof mockAsset.additional_fields.dividend_yield).toBe('number');
          expect(mockAsset.additional_fields.dividend_yield).toBeGreaterThanOrEqual(0);
          expect(mockAsset.additional_fields.dividend_yield).toBeLessThan(1);
        }
      });

      it('should not have null or undefined as additional_fields values', () => {
        mockAssets.forEach((asset) => {
          Object.values(asset.additional_fields).forEach((value) => {
            expect(value).not.toBeNull();
            expect(value).not.toBeUndefined();
          });
        });
      });
    });

    describe('Performance and Size Constraints', () => {
      it('should not have excessively long string values', () => {
        mockAssets.forEach((asset) => {
          expect(asset.name.length).toBeLessThan(200);
          expect(asset.symbol.length).toBeLessThan(20);
          expect(asset.id.length).toBeLessThan(50);
        });
      });

      it('should have reasonable number of nodes and edges for performance', () => {
        expect(mockVisualizationData.nodes.length).toBeLessThan(1000);
        expect(mockVisualizationData.edges.length).toBeLessThan(10000);
      });

      it('should have metrics that sum to reasonable totals', () => {
        expect(mockMetrics.total_assets).toBeLessThan(10000);
        expect(mockMetrics.total_relationships).toBeLessThan(100000);
      });
    });

    describe('Immutability and Reference Tests', () => {
      it('should not share references between mockAssets and mockAsset', () => {
        const matchingAsset = mockAssets.find(a => a.id === mockAsset.id);
        if (matchingAsset) {
          expect(matchingAsset).not.toBe(mockAsset);
        }
      });

      it('should not share additional_fields objects between assets', () => {
        for (let i = 0; i < mockAssets.length - 1; i++) {
          for (let j = i + 1; j < mockAssets.length; j++) {
            expect(mockAssets[i].additional_fields).not.toBe(mockAssets[j].additional_fields);
          }
        }
      });

      it('should allow mutation of mock objects without affecting originals', () => {
        const assetCopy = { ...mockAssets[0] };
        assetCopy.price = 999.99;
        expect(mockAssets[0].price).not.toBe(999.99);
      });
    });

    describe('Relationship Graph Integrity', () => {
      it('should have all relationship source IDs exist in some asset list', () => {
        const allAssetIds = new Set(mockAssets.map(a => a.id));
        mockRelationships.forEach((rel) => {
          // Source should be a valid asset ID format, even if not in mockAssets
          expect(rel.source_id).toMatch(/^ASSET_\d+$/);
        });
      });

      it('should have relationship types in consistent format', () => {
        [...mockRelationships, ...mockAllRelationships].forEach((rel) => {
          expect(rel.relationship_type).toBe(rel.relationship_type.toUpperCase());
          expect(rel.relationship_type).toMatch(/^[A-Z_]+$/);
        });
      });

      it('should not have duplicate relationships', () => {
        const relationshipKeys = new Set();
        mockRelationships.forEach((rel) => {
          const key = `${rel.source_id}-${rel.target_id}-${rel.relationship_type}`;
          expect(relationshipKeys.has(key)).toBe(false);
          relationshipKeys.add(key);
        });
      });
    });

    describe('Statistical Consistency', () => {
      it('should have network density consistent with edge/node ratio', () => {
        const n = mockVisualizationData.nodes.length;
        const e = mockVisualizationData.edges.length;
        const maxEdges = (n * (n - 1)) / 2;
        const calculatedDensity = maxEdges > 0 ? e / maxEdges : 0;
        
        // Density should be in reasonable range given the actual edges
        expect(calculatedDensity).toBeGreaterThanOrEqual(0);
        expect(calculatedDensity).toBeLessThanOrEqual(1);
      });

      it('should have average degree consistent with edge count', () => {
        const n = mockVisualizationData.nodes.length;
        const e = mockVisualizationData.edges.length;
        if (n > 0) {
          const calculatedAvgDegree = (2 * e) / n;
          // mockMetrics avg_degree should be reasonably close to calculated value
          expect(calculatedAvgDegree).toBeGreaterThanOrEqual(0);
        }
      });
    });

    describe('Edge Cases and Boundary Conditions', () => {
      it('should handle assets with zero market cap gracefully', () => {
        const zeroCapAsset = mockAssets.find(a => a.market_cap === 0);
        if (zeroCapAsset) {
          expect(zeroCapAsset.market_cap).toBe(0);
        }
      });

      it('should handle relationships with minimum strength', () => {
        const minStrengthRel = [...mockRelationships, ...mockAllRelationships]
          .find(r => r.strength === 0.1);
        if (minStrengthRel) {
          expect(minStrengthRel.strength).toBeGreaterThan(0);
        }
      });

      it('should handle nodes at coordinate origin', () => {
        const originNode = mockVisualizationData.nodes.find(n => 
          n.x === 0 && n.y === 0 && n.z === 0
        );
        if (originNode) {
          expect(originNode.x).toBe(0);
          expect(originNode.y).toBe(0);
          expect(originNode.z).toBe(0);
        }
      });

      it('should handle empty additional_fields consistently', () => {
        const emptyFieldsAssets = mockAssets.filter(a => 
          Object.keys(a.additional_fields).length === 0
        );
        emptyFieldsAssets.forEach(asset => {
          expect(asset.additional_fields).toEqual({});
        });
      });
    });

    describe('Type Safety and Runtime Validation', () => {
      it('should have all required properties defined (not undefined)', () => {
        mockAssets.forEach((asset) => {
          expect(asset.id).toBeDefined();
          expect(asset.symbol).toBeDefined();
          expect(asset.name).toBeDefined();
          expect(asset.asset_class).toBeDefined();
          expect(asset.sector).toBeDefined();
          expect(asset.price).toBeDefined();
          expect(asset.currency).toBeDefined();
          expect(asset.additional_fields).toBeDefined();
        });
      });

      it('should not have any NaN values in numeric fields', () => {
        mockAssets.forEach((asset) => {
          expect(Number.isNaN(asset.price)).toBe(false);
          if (asset.market_cap !== undefined) {
            expect(Number.isNaN(asset.market_cap)).toBe(false);
          }
        });
      });

      it('should not have Infinity values in numeric fields', () => {
        mockAssets.forEach((asset) => {
          expect(Number.isFinite(asset.price)).toBe(true);
          if (asset.market_cap !== undefined) {
            expect(Number.isFinite(asset.market_cap)).toBe(true);
          }
        });
      });

      it('should have consistent type across all mock visualization data nodes', () => {
        mockVisualizationData.nodes.forEach((node) => {
          expect(typeof node.id).toBe('string');
          expect(typeof node.name).toBe('string');
          expect(typeof node.symbol).toBe('string');
          expect(typeof node.asset_class).toBe('string');
          expect(typeof node.x).toBe('number');
          expect(typeof node.y).toBe('number');
          expect(typeof node.z).toBe('number');
          expect(typeof node.color).toBe('string');
          expect(typeof node.size).toBe('number');
        });
      });
    });
  });
});
describe('Advanced Mock Data Validation - Additional Coverage', () => {
  describe('Cross-Reference Integrity', () => {
    it('should have all visualization node IDs present in assets', () => {
      const assetIds = new Set(mockAssets.map(a => a.id));
      const vizNodeIds = mockVisualizationData.nodes.map(n => n.id);
      
      vizNodeIds.forEach(nodeId => {
        expect(assetIds.has(nodeId)).toBe(true);
      });
    });

    it('should have consistent symbols across mocks', () => {
      const assetSymbols = new Set(mockAssets.map(a => a.symbol));
      
      // Check if any mock references use consistent symbols
      mockAssets.forEach(asset => {
        expect(assetSymbols.has(asset.symbol)).toBe(true);
      });
    });

    it('should have relationships with valid type enum values', () => {
      const validTypes = new Set([
        'correlation', 'causation', 'substitution', 
        'complement', 'supplier', 'competitor',
        'regulatory_impact', 'ownership'
      ]);
      
      mockAllRelationships.forEach(rel => {
        expect(validTypes.has(rel.type) || typeof rel.type === 'string').toBe(true);
      });
    });
  });

  describe('Realistic Financial Data Constraints', () => {
    it('should have market cap values in realistic ranges', () => {
      mockAssets.forEach(asset => {
        // Market cap should be positive and less than global GDP (~100 trillion)
        expect(asset.market_cap).toBeGreaterThan(0);
        expect(asset.market_cap).toBeLessThan(100_000_000_000_000);
      });
    });

    it('should have price values in realistic ranges', () => {
      mockAssets.forEach(asset => {
        // Prices should be positive
        expect(asset.price).toBeGreaterThan(0);
        // Extremely high prices might indicate bad data
        expect(asset.price).toBeLessThan(1_000_000);
      });
    });

    it('should have relationship strengths between 0 and 1', () => {
      mockAllRelationships.forEach(rel => {
        expect(rel.strength).toBeGreaterThanOrEqual(0);
        expect(rel.strength).toBeLessThanOrEqual(1);
      });
      
      mockVisualizationData.edges.forEach(edge => {
        expect(edge.strength).toBeGreaterThanOrEqual(0);
        expect(edge.strength).toBeLessThanOrEqual(1);
      });
    });

    it('should have network density in valid range', () => {
      expect(mockMetrics.network_density).toBeGreaterThanOrEqual(0);
      expect(mockMetrics.network_density).toBeLessThanOrEqual(1);
    });

    it('should have average degree less than total assets', () => {
      expect(mockMetrics.average_degree).toBeGreaterThanOrEqual(0);
      expect(mockMetrics.average_degree).toBeLessThan(mockMetrics.total_assets);
    });
  });

  describe('String Format Validation', () => {
    it('should have currency codes in ISO 4217 format', () => {
      const isoPattern = /^[A-Z]{3}$/;
      
      mockAssets.forEach(asset => {
        expect(asset.currency).toMatch(isoPattern);
      });
    });

    it('should have uppercase symbols', () => {
      mockAssets.forEach(asset => {
        expect(asset.symbol).toBe(asset.symbol.toUpperCase());
      });
    });

    it('should have valid hex colors in visualization', () => {
      const hexPattern = /^#[0-9A-Fa-f]{6}$/;
      
      mockVisualizationData.nodes.forEach(node => {
        expect(node.color).toMatch(hexPattern);
      });
      
      mockVizData.nodes.forEach(node => {
        expect(node.color).toMatch(hexPattern);
      });
    });

    it('should have non-empty string names', () => {
      mockAssets.forEach(asset => {
        expect(asset.name).toBeTruthy();
        expect(asset.name.length).toBeGreaterThan(0);
      });
    });
  });

  describe('3D Coordinate Validation', () => {
    it('should have coordinates in reasonable bounds', () => {
      const maxCoord = 1000;
      const minCoord = -1000;
      
      mockVisualizationData.nodes.forEach(node => {
        expect(node.x).toBeGreaterThan(minCoord);
        expect(node.x).toBeLessThan(maxCoord);
        expect(node.y).toBeGreaterThan(minCoord);
        expect(node.y).toBeLessThan(maxCoord);
        expect(node.z).toBeGreaterThan(minCoord);
        expect(node.z).toBeLessThan(maxCoord);
      });
    });

    it('should have different nodes at different positions', () => {
      const positions = new Set();
      
      mockVisualizationData.nodes.forEach(node => {
        const pos = `${node.x},${node.y},${node.z}`;
        // If this fails, we have nodes at exact same position (might be okay but worth checking)
        positions.add(pos);
      });
      
      // At least 90% of nodes should have unique positions
      const uniqueRatio = positions.size / mockVisualizationData.nodes.length;
      expect(uniqueRatio).toBeGreaterThan(0.9);
    });

    it('should have node sizes in reasonable range', () => {
      mockVisualizationData.nodes.forEach(node => {
        expect(node.size).toBeGreaterThan(0);
        expect(node.size).toBeLessThan(100); // Arbitrarily large size
      });
    });
  });

  describe('Edge/Relationship Validation', () => {
    it('should not have self-referencing edges', () => {
      mockVisualizationData.edges.forEach(edge => {
        expect(edge.source).not.toBe(edge.target);
      });
      
      mockVizData.edges.forEach(edge => {
        expect(edge.source).not.toBe(edge.target);
      });
    });

    it('should have bidirectional consistency if applicable', () => {
      // Create a map of edges
      const edgeMap = new Map<string, number>();
      
      mockVisualizationData.edges.forEach(edge => {
        const key1 = `${edge.source}-${edge.target}`;
        const key2 = `${edge.target}-${edge.source}`;
        
        edgeMap.set(key1, (edgeMap.get(key1) || 0) + 1);
        
        // Check if reverse edge exists with similar strength
        const reverseEdge = mockVisualizationData.edges.find(
          e => e.source === edge.target && e.target === edge.source
        );
        
        // If bidirectional, strengths should be similar (within 10%)
        if (reverseEdge) {
          const strengthDiff = Math.abs(edge.strength - reverseEdge.strength);
          expect(strengthDiff).toBeLessThan(0.1);
        }
      });
    });

    it('should have unique edge pairs', () => {
      const edgePairs = new Set<string>();
      
      mockVisualizationData.edges.forEach(edge => {
        const pair = `${edge.source}-${edge.target}`;
        expect(edgePairs.has(pair)).toBe(false);
        edgePairs.add(pair);
      });
    });
  });

  describe('Asset Class Distribution', () => {
    it('should have at least one asset in each major class', () => {
      const majorClasses = ['Equity', 'Bond', 'Commodity', 'Currency'];
      const assetClasses = new Set(mockAssets.map(a => a.asset_class));
      
      majorClasses.forEach(majorClass => {
        const hasClass = Array.from(assetClasses).some(
          ac => ac.includes(majorClass)
        );
        expect(hasClass).toBe(true);
      });
    });

    it('should have asset class counts match metrics', () => {
      const classCounts: { [key: string]: number } = {};
      
      mockAssets.forEach(asset => {
        classCounts[asset.asset_class] = (classCounts[asset.asset_class] || 0) + 1;
      });
      
      Object.entries(mockAssetClasses).forEach(([className, count]) => {
        const actualCount = classCounts[className] || 0;
        // Counts should match (or be close if using different data subsets)
        expect(actualCount).toBeGreaterThanOrEqual(0);
      });
    });
  });

  describe('Additional Fields Validation', () => {
    it('should have additional_fields as plain objects', () => {
      mockAssets.forEach(asset => {
        if (asset.additional_fields) {
          expect(typeof asset.additional_fields).toBe('object');
          expect(Array.isArray(asset.additional_fields)).toBe(false);
          expect(asset.additional_fields).not.toBeNull();
        }
      });
    });

    it('should have numeric values in additional_fields where applicable', () => {
      mockAssets.forEach(asset => {
        if (asset.additional_fields) {
          Object.entries(asset.additional_fields).forEach(([key, value]) => {
            // Numeric keys should have numeric values
            if (key.includes('rate') || key.includes('ratio') || key.includes('yield')) {
              expect(typeof value).toBe('number');
            }
          });
        }
      });
    });

    it('should not have null or undefined in additional_fields values', () => {
      mockAssets.forEach(asset => {
        if (asset.additional_fields) {
          Object.values(asset.additional_fields).forEach(value => {
            expect(value).not.toBeNull();
            expect(value).not.toBeUndefined();
          });
        }
      });
    });
  });

  describe('Performance and Size Constraints', () => {
    it('should have reasonable string lengths', () => {
      mockAssets.forEach(asset => {
        expect(asset.name.length).toBeLessThan(200);
        expect(asset.symbol.length).toBeLessThan(20);
        expect(asset.sector.length).toBeLessThan(100);
      });
    });

    it('should have reasonable number of nodes and edges', () => {
      expect(mockVisualizationData.nodes.length).toBeLessThan(1000);
      expect(mockVisualizationData.edges.length).toBeLessThan(5000);
      expect(mockVizData.nodes.length).toBeLessThan(1000);
      expect(mockVizData.edges.length).toBeLessThan(5000);
    });

    it('should have reasonable total metrics', () => {
      expect(mockMetrics.total_assets).toBeLessThan(100000);
      expect(mockMetrics.total_relationships).toBeLessThan(1000000);
      expect(mockMetrics.max_degree).toBeLessThan(mockMetrics.total_assets);
    });
  });

  describe('Type Safety and Runtime Validation', () => {
    it('should have all required Asset properties defined', () => {
      const requiredProps = [
        'id', 'symbol', 'name', 'asset_class', 'price', 
        'market_cap', 'currency', 'sector'
      ];
      
      mockAssets.forEach(asset => {
        requiredProps.forEach(prop => {
          expect(asset).toHaveProperty(prop);
          expect(asset[prop as keyof typeof asset]).toBeDefined();
        });
      });
    });

    it('should not have NaN values', () => {
      mockAssets.forEach(asset => {
        expect(Number.isNaN(asset.price)).toBe(false);
        expect(Number.isNaN(asset.market_cap)).toBe(false);
      });
      
      mockMetrics.total_assets;
      expect(Number.isNaN(mockMetrics.total_assets)).toBe(false);
      expect(Number.isNaN(mockMetrics.network_density)).toBe(false);
      expect(Number.isNaN(mockMetrics.average_degree)).toBe(false);
    });

    it('should not have Infinity values', () => {
      mockAssets.forEach(asset => {
        expect(isFinite(asset.price)).toBe(true);
        expect(isFinite(asset.market_cap)).toBe(true);
      });
      
      expect(isFinite(mockMetrics.network_density)).toBe(true);
      expect(isFinite(mockMetrics.average_degree)).toBe(true);
    });

    it('should have consistent types across all nodes', () => {
      const firstNode = mockVisualizationData.nodes[0];
      
      mockVisualizationData.nodes.forEach(node => {
        expect(typeof node.id).toBe(typeof firstNode.id);
        expect(typeof node.x).toBe(typeof firstNode.x);
        expect(typeof node.y).toBe(typeof firstNode.y);
        expect(typeof node.z).toBe(typeof firstNode.z);
        expect(typeof node.size).toBe(typeof firstNode.size);
        expect(typeof node.color).toBe(typeof firstNode.color);
      });
    });
  });

  describe('Data Immutability Tests', () => {
    it('should not share object references between mocks', () => {
      // Verify that modifying one mock doesn't affect another
      const originalFirstAsset = { ...mockAssets[0] };
      const assetCopy = mockAssets[0];
      
      // These should be the same data
      expect(assetCopy.id).toBe(originalFirstAsset.id);
      
      // But mocks should be independently usable in tests
      expect(mockAssets).toBeDefined();
      expect(mockAsset).toBeDefined();
      expect(mockAsset.id).toBeDefined();
    });

    it('should have independent additional_fields objects', () => {
      const assetsWithFields = mockAssets.filter(a => a.additional_fields);
      
      if (assetsWithFields.length > 1) {
        const fields1 = assetsWithFields[0].additional_fields;
        const fields2 = assetsWithFields[1].additional_fields;
        
        // Should be different object references
        expect(fields1).not.toBe(fields2);
      }
    });
  });
});<|MERGE_RESOLUTION|>--- conflicted
+++ resolved
@@ -882,37 +882,12 @@
         });
       });
 
-<<<<<<< HEAD
-      it('should have bidirectional edge consistency', () => {
-        const edgeMap = new Map<string, Set<string>>();
-        mockVisualizationData.edges.forEach((edge) => {
-          if (!edgeMap.has(edge.source)) {
-            edgeMap.set(edge.source, new Set());
-          }
-          edgeMap.get(edge.source)?.add(edge.target);
-        });
-        
-        // If edge A->B exists with high strength, check for reasonable reciprocity
-        const highStrengthEdges = mockVisualizationData.edges.filter(e => e.strength > 0.8);
-        if (highStrengthEdges.length > 0) {
-          const missingReciprocity = highStrengthEdges.filter(edge => {
-            return !edgeMap.get(edge.target)?.has(edge.source);
-          });
-          expect(missingReciprocity).toHaveLength(0);
-        }
-        }
-        // All high-strength edges should be bidirectional
-        highStrengthEdges.forEach((edge) => {
-          expect(edgeMap.get(edge.target)?.has(edge.source)).toBe(true);
-        });
-=======
         // If edge A->B exists with high strength, the reverse edge must exist
         mockVisualizationData.edges
           .filter(e => e.strength > 0.8)
           .forEach((edge) => {
             expect(edgeMap.get(edge.target)?.has(edge.source)).toBe(true);
           });
->>>>>>> 4d84e495
     });
 
     describe('Additional Fields Validation', () => {
