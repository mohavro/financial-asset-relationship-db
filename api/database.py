"""Lightweight database helpers for the API layer."""

from __future__ import annotations

import os
import sqlite3
from contextlib import contextmanager
from pathlib import Path
from typing import Iterator
from urllib.parse import urlparse


def _get_database_url() -> str:
    """
    Read the DATABASE_URL environment variable and return its value.
    
    Returns:
        The value of the `DATABASE_URL` environment variable.
    
    Raises:
        ValueError: If the `DATABASE_URL` environment variable is not set.
    """

    database_url = os.getenv("DATABASE_URL")
    if not database_url:
        raise ValueError("DATABASE_URL environment variable must be set before using the database")
    return database_url


def _resolve_sqlite_path(url: str) -> str:
    """
    Resolve a SQLite URL to a filesystem path or the special in-memory indicator.
    
    Supports common SQLite URL forms such as `sqlite:///relative.db`, `sqlite:////absolute/path.db`
    and `sqlite:///:memory:`. Percent-encodings in the path are decoded before resolution.
    
    Parameters:
        url (str): SQLite URL to resolve.
    
    Returns:
        str: Filesystem path for file-based URLs, or the literal string `":memory:"` for in-memory databases.
    """

    from urllib.parse import urlparse, unquote

    parsed = urlparse(url)
    if parsed.scheme != "sqlite":
        raise ValueError(f"Not a valid sqlite URI: {url}")

    # Handle in-memory database
    if parsed.path == "/:memory:" or parsed.path == ":memory:":
        return ":memory:"

    # Remove leading slash for relative paths (sqlite:///foo.db)
    # For absolute paths (sqlite:////abs/path.db), keep leading slash
    path = unquote(parsed.path)
    if path.startswith("/") and not path.startswith("//"):
        # This is an absolute path
        resolved_path = Path(path).resolve()
    elif path.startswith("//"):
        # Remove one leading slash for absolute path
        resolved_path = Path(path[1:]).resolve()
    else:
        # Relative path
        resolved_path = Path(path.lstrip("/")).resolve()

    return str(resolved_path)


DATABASE_URL = _get_database_url()
DATABASE_PATH = _resolve_sqlite_path(DATABASE_URL)


_MEMORY_CONNECTION: sqlite3.Connection | None = None


def _connect() -> sqlite3.Connection:
    """
    Open a configured SQLite connection for the module's database path.
    
    The returned connection has type detection enabled, allows use from multiple threads, and yields rows as sqlite3.Row.
    
    Returns:
        sqlite3.Connection: A connection to DATABASE_PATH with the module's preferred settings.
    """
    global _MEMORY_CONNECTION
    
    is_memory = DATABASE_PATH == ":memory:" or (DATABASE_PATH.startswith("file:") and ":memory:" in DATABASE_PATH)
    
    if is_memory:
        if _MEMORY_CONNECTION is None:
            _MEMORY_CONNECTION = sqlite3.connect(DATABASE_PATH, detect_types=sqlite3.PARSE_DECLTYPES, check_same_thread=False)
            _MEMORY_CONNECTION.row_factory = sqlite3.Row
        return _MEMORY_CONNECTION

    connection = sqlite3.connect(DATABASE_PATH, detect_types=sqlite3.PARSE_DECLTYPES, check_same_thread=False)
    connection.row_factory = sqlite3.Row
    return connection


@contextmanager
def get_connection() -> Iterator[sqlite3.Connection]:
    """
    Provide a context manager that yields a SQLite connection for the configured database.
    
    Yields a sqlite3.Connection for use inside a with-statement. For file-backed databases the connection is closed when the context exits; for in-memory databases the shared connection is left open.
    
    Returns:
        sqlite3.Connection: The connection object yielded to the context; closed on exit for file-backed databases, kept open for in-memory databases.
    """
    is_memory = DATABASE_PATH == ":memory:" or (DATABASE_PATH.startswith("file:") and ":memory:" in DATABASE_PATH)
    
    connection = _connect()
    try:
        yield connection
    finally:
        if not is_memory:
            connection.close()


<<<<<<< HEAD
def fetch_value(query: str, parameters: tuple | list | None = None):
    """
    Retrieve the first column of the first row from a SQL query result.
    
    Parameters:
        query (str): SQL statement to execute.
        parameters (tuple | list | None): Parameters to bind to the SQL statement; use None for no parameters.
    
    Returns:
        The value of the first column of the first row, or `None` if the query returned no rows.
    """
    row = fetch_one(query, parameters)
    return row[0] if row is not None else None
    """Execute a write query within a managed connection."""
=======
>>>>>>> 84f51c83
def execute(query: str, parameters: tuple | list | None = None) -> None:
    """
    Execute and commit a write SQL statement using a managed SQLite connection.
    
    Parameters:
        query (str): SQL statement to execute.
        parameters (tuple | list | None): Sequence of values to bind to the statement; pass `None` or an empty sequence if there are no parameters.
    """

    with get_connection() as connection:
        connection.execute(query, parameters or ())
        connection.commit()


def fetch_one(query: str, parameters: tuple | list | None = None):
    """
    Retrieve the first row produced by an SQL query.
    
    Parameters:
        query (str): SQL statement to execute.
        parameters (tuple | list | None): Optional sequence of parameters to bind into the query.
    
    Returns:
        sqlite3.Row | None: The first row of the result set as a `sqlite3.Row`, or `None` if the query returned no rows.
    """

    with get_connection() as connection:
        cursor = connection.execute(query, parameters or ())
        return cursor.fetchone()


def fetch_value(query: str, parameters: tuple | list | None = None):
    """
    Fetches the first column value from the first row of a query result.
    
    Parameters:
        query (str): SQL query to execute; may include parameter placeholders.
        parameters (tuple | list | None): Sequence of parameters for the query placeholders.
    
    Returns:
        The first column value if a row is returned, `None` otherwise.
    """

    row = fetch_one(query, parameters)
    if row is None:
        return None
    return row[0] if isinstance(row, sqlite3.Row) else row


def initialize_schema() -> None:
    """
    Create the user_credentials table if it does not already exist.
    
    Creates a table named `user_credentials` with columns:
    - `id` INTEGER PRIMARY KEY AUTOINCREMENT
    - `username` TEXT UNIQUE NOT NULL
    - `email` TEXT
    - `full_name` TEXT
    - `hashed_password` TEXT NOT NULL
    - `disabled` INTEGER NOT NULL DEFAULT 0
    """

    execute(
        """
        CREATE TABLE IF NOT EXISTS user_credentials (
            id INTEGER PRIMARY KEY AUTOINCREMENT,
            username TEXT UNIQUE NOT NULL,
            email TEXT,
            full_name TEXT,
            hashed_password TEXT NOT NULL,
            disabled INTEGER NOT NULL DEFAULT 0
        )
        """
    )<|MERGE_RESOLUTION|>--- conflicted
+++ resolved
@@ -118,23 +118,6 @@
             connection.close()
 
 
-<<<<<<< HEAD
-def fetch_value(query: str, parameters: tuple | list | None = None):
-    """
-    Retrieve the first column of the first row from a SQL query result.
-    
-    Parameters:
-        query (str): SQL statement to execute.
-        parameters (tuple | list | None): Parameters to bind to the SQL statement; use None for no parameters.
-    
-    Returns:
-        The value of the first column of the first row, or `None` if the query returned no rows.
-    """
-    row = fetch_one(query, parameters)
-    return row[0] if row is not None else None
-    """Execute a write query within a managed connection."""
-=======
->>>>>>> 84f51c83
 def execute(query: str, parameters: tuple | list | None = None) -> None:
     """
     Execute and commit a write SQL statement using a managed SQLite connection.
