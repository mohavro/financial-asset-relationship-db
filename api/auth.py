"""Authentication module for the Financial Asset Relationship Database API"""

from __future__ import annotations

import os
from datetime import datetime, timedelta
from typing import Optional

import jwt
from fastapi import Depends, HTTPException, status
from fastapi.security import OAuth2PasswordBearer
from jwt import ExpiredSignatureError, InvalidTokenError
from passlib.context import CryptContext
from pydantic import BaseModel

from .database import execute, fetch_one, fetch_value, initialize_schema

# Security configuration
SECRET_KEY = os.getenv("SECRET_KEY")
if not SECRET_KEY:
    raise ValueError("SECRET_KEY environment variable must be set before importing api.auth")

ALGORITHM = "HS256"
ACCESS_TOKEN_EXPIRE_MINUTES = 30

# Password hashing
pwd_context = CryptContext(schemes=["pbkdf2_sha256"], deprecated="auto")
oauth2_scheme = OAuth2PasswordBearer(tokenUrl="token")


# Models
class Token(BaseModel):
    access_token: str
    token_type: str


class TokenData(BaseModel):
    username: Optional[str] = None


class User(BaseModel):
    username: str
    email: Optional[str] = None
    full_name: Optional[str] = None
    disabled: Optional[bool] = None


class UserInDB(User):
    hashed_password: str


def _is_truthy(value: str | None) -> bool:
    """
    Determine whether a string value represents a truthy boolean.
    
    Parameters:
        value (str | None): Input string to evaluate; recognised truthy forms are "true", "1", "yes" and "on" (case-insensitive).
    
    Returns:
        bool: True if `value` matches a recognised truthy form, False otherwise.
    """
    if not value:
        return False
    return value.lower() in ('true', '1', 'yes', 'on')


class UserRepository:
    """Repository for accessing user credential records."""

    def get_user(self, username: str) -> Optional[UserInDB]:
        """
<<<<<<< HEAD
        Fetches the stored user record for the given username.
        
        Returns:
            `UserInDB` instance for the username, `None` if no matching user exists.
=======
        Retrieve a user record by username from the repository.
        
        Returns:
            `UserInDB` for the matching username, `None` if no such user exists.
>>>>>>> 4de44792
        """

        row = fetch_one(
            """
            SELECT username, email, full_name, hashed_password, disabled
            FROM user_credentials
            WHERE username = ?
            """,
            (username,),
        )
        if row is None:
            return None
        return UserInDB(
            username=row["username"],
            email=row["email"],
            full_name=row["full_name"],
            disabled=bool(row["disabled"]),
            hashed_password=row["hashed_password"],
        )

    def has_users(self) -> bool:
        """
        Check whether any user credential records exist.
        
        Returns:
            `True` if at least one user credential exists, `False` otherwise.
        """

        return fetch_value("SELECT 1 FROM user_credentials LIMIT 1") is not None

    def create_or_update_user(
        self,
        *,
        username: str,
        hashed_password: str,
        email: Optional[str] = None,
        full_name: Optional[str] = None,
        disabled: bool = False,
    ) -> None:
        """
        Create or update a user credential record in the repository.
        
        Performs an upsert into the user_credentials table using the provided fields so the record for `username` is inserted or updated.
        
        Parameters:
            username (str): Unique identifier for the user.
            hashed_password (str): Password hash; must already be hashed.
            email (Optional[str]): User email address, if available.
            full_name (Optional[str]): User's full name, if available.
            disabled (bool): Whether the user account is disabled (inactive).
        """

        execute(
            """
            INSERT INTO user_credentials (username, email, full_name, hashed_password, disabled)
            VALUES (?, ?, ?, ?, ?)
            ON CONFLICT(username) DO UPDATE SET
                email=excluded.email,
                full_name=excluded.full_name,
                hashed_password=excluded.hashed_password,
                disabled=excluded.disabled
            """,
            (
                username,
                email,
                full_name,
                hashed_password,
                1 if disabled else 0,
            ),
        )


initialize_schema()
user_repository = UserRepository()


def verify_password(plain_password, hashed_password):
    """
<<<<<<< HEAD
    Verify that a plaintext password matches a stored hashed password.
    
    Returns:
        True if the plaintext password matches the hashed password, False otherwise.
=======
    Verify whether a plaintext password matches a stored hashed password.
    
    Returns:
        `true` if the plaintext password matches the hashed password, `false` otherwise.
>>>>>>> 4de44792
    """

    return pwd_context.verify(plain_password, hashed_password)


def get_password_hash(password):
    """
    Hash a plaintext password using the configured password-hashing context.
    
    Parameters:
        password (str): Plaintext password to hash.
    
    Returns:
        str: The hashed password.
    """

    return pwd_context.hash(password)


def _seed_credentials_from_env(repository: UserRepository) -> None:
    """
<<<<<<< HEAD
    Seed an administrative user into the repository using environment variables.
    
    If both ADMIN_USERNAME and ADMIN_PASSWORD are set in the environment, creates or updates that user in the provided repository using ADMIN_EMAIL, ADMIN_FULL_NAME and ADMIN_DISABLED (interpreted as a truthy flag); the password is stored hashed. If either username or password is missing, no action is taken.
    
    Parameters:
        repository (UserRepository): Repository used to create or update the admin user.
=======
    Seed an administrative user into the repository from environment variables.
    
    If both ADMIN_USERNAME and ADMIN_PASSWORD are set, create or update that user in the repository using optional ADMIN_EMAIL, ADMIN_FULL_NAME and ADMIN_DISABLED (interpreted as a truthy flag). The provided password is stored hashed. If either ADMIN_USERNAME or ADMIN_PASSWORD is missing, no changes are made.
>>>>>>> 4de44792
    """

    username = os.getenv("ADMIN_USERNAME")
    password = os.getenv("ADMIN_PASSWORD")
    if not username or not password:
        return

    hashed_password = get_password_hash(password)
    email = os.getenv("ADMIN_EMAIL")
    full_name = os.getenv("ADMIN_FULL_NAME")
    disabled = _is_truthy(os.getenv("ADMIN_DISABLED", "false"))

    repository.create_or_update_user(
        username=username,
        hashed_password=hashed_password,
        email=email,
        full_name=full_name,
        disabled=disabled,
    )


_seed_credentials_from_env(user_repository)

if not user_repository.has_users():
    raise ValueError(
        "No user credentials available. Provide ADMIN_USERNAME and ADMIN_PASSWORD or pre-populate the database."
    )


def get_user(username: str, repository: Optional[UserRepository] = None) -> Optional[UserInDB]:
    """
<<<<<<< HEAD
    Retrieve the user record for the given username.
=======
    Retrieve a user by username.
>>>>>>> 4de44792
    
    Parameters:
        repository (Optional[UserRepository]): Repository to query; if omitted the module-level `user_repository` is used.
    
    Returns:
<<<<<<< HEAD
        UserInDB | None: The matching UserInDB instance, or `None` if no user exists with the given username.
=======
        Optional[UserInDB]: The matching UserInDB instance, or `None` if no user exists with that username.
>>>>>>> 4de44792
    """

    repo = repository or user_repository
    return repo.get_user(username)


def authenticate_user(username: str, password: str, repository: Optional[UserRepository] = None):
    """
<<<<<<< HEAD
    Authenticate the given username and password and return the matching stored user on success.
    
    Parameters:
=======
    Authenticate a username and password and return the corresponding stored user.
    
    Parameters:
        username (str): Username to authenticate.
        password (str): Plaintext password to verify.
>>>>>>> 4de44792
        repository (Optional[UserRepository]): Repository to query for the user; if omitted the module-level repository is used.
    
    Returns:
        UserInDB when authentication succeeds, `False` otherwise.
    """

    user = get_user(username, repository=repository)
    if not user:
        return False
    if not verify_password(password, user.hashed_password):
        return False
    return user


def create_access_token(data: dict, expires_delta: Optional[timedelta] = None):
    """
    Create a JWT access token that includes an expiry (`exp`) claim.
    
    Parameters:
        data (dict): Claims to include in the token payload. The function will add or overwrite the `exp` claim.
        expires_delta (Optional[timedelta]): Time span after which the token expires; if omitted the token expires in 15 minutes.
    
    Returns:
        str: Encoded JWT as a compact string.
    """

    to_encode = data.copy()
    if expires_delta:
        expire = datetime.utcnow() + expires_delta
    else:
        expire = datetime.utcnow() + timedelta(minutes=15)
    to_encode.update({"exp": expire})
    encoded_jwt = jwt.encode(to_encode, SECRET_KEY, algorithm=ALGORITHM)
    return encoded_jwt


async def get_current_user(token: str = Depends(oauth2_scheme)):
    """
    Return the user represented by the provided JWT.
    
<<<<<<< HEAD
    Decode and validate the token, extract the subject username, and load the corresponding user record from the repository. Raises an HTTP 401 when the token is invalid, has expired, or when no matching user is found.
    
    Parameters:
        token (str): JWT access token extracted from the Authorization Bearer header.
    
    Returns:
        UserInDB: The authenticated user's record.
    
    Raises:
        HTTPException: 401 Unauthorized when the token is invalid, expired, or the user does not exist.
=======
    Returns:
        User: The User model corresponding to the token's subject.
    
    Raises:
        HTTPException: 401 with detail "Token has expired" if the token has expired.
        HTTPException: 401 with detail "Could not validate credentials" if the token is invalid, missing the subject, or no matching user is found.
>>>>>>> 4de44792
    """

    credentials_exception = HTTPException(
        status_code=status.HTTP_401_UNAUTHORIZED,
        detail="Could not validate credentials",
        headers={"WWW-Authenticate": "Bearer"},
    )
    expired_exception = HTTPException(
        status_code=status.HTTP_401_UNAUTHORIZED,
        detail="Token has expired",
        headers={"WWW-Authenticate": "Bearer"},
    )
    try:
        # Explicitly specify algorithms parameter to prevent algorithm confusion attacks
        payload = jwt.decode(token, SECRET_KEY, algorithms=[ALGORITHM])
        username: str = payload.get("sub")
        if username is None:
            raise credentials_exception
        token_data = TokenData(username=username)
    except ExpiredSignatureError as e:
        raise expired_exception from e
    except InvalidTokenError as e:
        raise credentials_exception from e
    user = get_user(token_data.username)
    if user is None:
        raise credentials_exception
    return user


async def get_current_active_user(current_user: User = Depends(get_current_user)):
    """
<<<<<<< HEAD
    Get the authenticated user's public profile if the account is active.
    
    Raises:
    	HTTPException: 400 if the user's account is disabled.
    
    Returns:
    	current_user (User): The authenticated user's public profile.
=======
    Get the currently authenticated active user.
    
    Raises:
        HTTPException: 400 with detail "Inactive user" if the user's account is disabled.
    
    Returns:
        The authenticated user's public profile as a `User` instance.
>>>>>>> 4de44792
    """

    if current_user.disabled:
        raise HTTPException(status_code=400, detail="Inactive user")
    return current_user<|MERGE_RESOLUTION|>--- conflicted
+++ resolved
@@ -69,17 +69,10 @@
 
     def get_user(self, username: str) -> Optional[UserInDB]:
         """
-<<<<<<< HEAD
-        Fetches the stored user record for the given username.
-        
-        Returns:
-            `UserInDB` instance for the username, `None` if no matching user exists.
-=======
         Retrieve a user record by username from the repository.
         
         Returns:
             `UserInDB` for the matching username, `None` if no such user exists.
->>>>>>> 4de44792
         """
 
         row = fetch_one(
@@ -158,17 +151,10 @@
 
 def verify_password(plain_password, hashed_password):
     """
-<<<<<<< HEAD
-    Verify that a plaintext password matches a stored hashed password.
-    
-    Returns:
-        True if the plaintext password matches the hashed password, False otherwise.
-=======
     Verify whether a plaintext password matches a stored hashed password.
     
     Returns:
         `true` if the plaintext password matches the hashed password, `false` otherwise.
->>>>>>> 4de44792
     """
 
     return pwd_context.verify(plain_password, hashed_password)
@@ -190,18 +176,9 @@
 
 def _seed_credentials_from_env(repository: UserRepository) -> None:
     """
-<<<<<<< HEAD
-    Seed an administrative user into the repository using environment variables.
-    
-    If both ADMIN_USERNAME and ADMIN_PASSWORD are set in the environment, creates or updates that user in the provided repository using ADMIN_EMAIL, ADMIN_FULL_NAME and ADMIN_DISABLED (interpreted as a truthy flag); the password is stored hashed. If either username or password is missing, no action is taken.
-    
-    Parameters:
-        repository (UserRepository): Repository used to create or update the admin user.
-=======
     Seed an administrative user into the repository from environment variables.
     
     If both ADMIN_USERNAME and ADMIN_PASSWORD are set, create or update that user in the repository using optional ADMIN_EMAIL, ADMIN_FULL_NAME and ADMIN_DISABLED (interpreted as a truthy flag). The provided password is stored hashed. If either ADMIN_USERNAME or ADMIN_PASSWORD is missing, no changes are made.
->>>>>>> 4de44792
     """
 
     username = os.getenv("ADMIN_USERNAME")
@@ -233,21 +210,13 @@
 
 def get_user(username: str, repository: Optional[UserRepository] = None) -> Optional[UserInDB]:
     """
-<<<<<<< HEAD
-    Retrieve the user record for the given username.
-=======
     Retrieve a user by username.
->>>>>>> 4de44792
     
     Parameters:
         repository (Optional[UserRepository]): Repository to query; if omitted the module-level `user_repository` is used.
     
     Returns:
-<<<<<<< HEAD
-        UserInDB | None: The matching UserInDB instance, or `None` if no user exists with the given username.
-=======
         Optional[UserInDB]: The matching UserInDB instance, or `None` if no user exists with that username.
->>>>>>> 4de44792
     """
 
     repo = repository or user_repository
@@ -256,17 +225,11 @@
 
 def authenticate_user(username: str, password: str, repository: Optional[UserRepository] = None):
     """
-<<<<<<< HEAD
-    Authenticate the given username and password and return the matching stored user on success.
-    
-    Parameters:
-=======
     Authenticate a username and password and return the corresponding stored user.
     
     Parameters:
         username (str): Username to authenticate.
         password (str): Plaintext password to verify.
->>>>>>> 4de44792
         repository (Optional[UserRepository]): Repository to query for the user; if omitted the module-level repository is used.
     
     Returns:
@@ -307,25 +270,12 @@
     """
     Return the user represented by the provided JWT.
     
-<<<<<<< HEAD
-    Decode and validate the token, extract the subject username, and load the corresponding user record from the repository. Raises an HTTP 401 when the token is invalid, has expired, or when no matching user is found.
-    
-    Parameters:
-        token (str): JWT access token extracted from the Authorization Bearer header.
-    
-    Returns:
-        UserInDB: The authenticated user's record.
-    
-    Raises:
-        HTTPException: 401 Unauthorized when the token is invalid, expired, or the user does not exist.
-=======
     Returns:
         User: The User model corresponding to the token's subject.
     
     Raises:
         HTTPException: 401 with detail "Token has expired" if the token has expired.
         HTTPException: 401 with detail "Could not validate credentials" if the token is invalid, missing the subject, or no matching user is found.
->>>>>>> 4de44792
     """
 
     credentials_exception = HTTPException(
@@ -357,15 +307,6 @@
 
 async def get_current_active_user(current_user: User = Depends(get_current_user)):
     """
-<<<<<<< HEAD
-    Get the authenticated user's public profile if the account is active.
-    
-    Raises:
-    	HTTPException: 400 if the user's account is disabled.
-    
-    Returns:
-    	current_user (User): The authenticated user's public profile.
-=======
     Get the currently authenticated active user.
     
     Raises:
@@ -373,7 +314,6 @@
     
     Returns:
         The authenticated user's public profile as a `User` instance.
->>>>>>> 4de44792
     """
 
     if current_user.disabled:
