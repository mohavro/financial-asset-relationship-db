"""Authentication module for the Financial Asset Relationship Database API"""

from __future__ import annotations

import os
from datetime import datetime, timedelta
from typing import Optional

import jwt
from fastapi import Depends, HTTPException, status
from fastapi.security import OAuth2PasswordBearer
from jwt import ExpiredSignatureError, InvalidTokenError
from passlib.context import CryptContext
from pydantic import BaseModel

from .database import execute, fetch_one, fetch_value, initialize_schema

# Security configuration
SECRET_KEY = os.getenv("SECRET_KEY")
if not SECRET_KEY:
    raise ValueError("SECRET_KEY environment variable must be set before importing api.auth")

ALGORITHM = "HS256"
ACCESS_TOKEN_EXPIRE_MINUTES = 30

# Password hashing
pwd_context = CryptContext(schemes=["pbkdf2_sha256"], deprecated="auto")
oauth2_scheme = OAuth2PasswordBearer(tokenUrl="token")


# Models
class Token(BaseModel):
    access_token: str
    token_type: str


class TokenData(BaseModel):
    username: Optional[str] = None


class User(BaseModel):
    username: str
    email: Optional[str] = None
    full_name: Optional[str] = None
    disabled: Optional[bool] = None


class UserInDB(User):
    hashed_password: str


def _is_truthy(value: str | None) -> bool:
<<<<<<< HEAD
    """Return True if the provided string represents a truthy value."""

    if value is None:
        return False
    return value.strip().lower() in {"1", "true", "yes", "on"}
=======
    """
    Determine whether a string value represents a truthy boolean.
    
    Parameters:
        value (str | None): Input string to evaluate; recognised truthy forms are "true", "1", "yes" and "on" (case-insensitive).
    
    Returns:
        bool: True if `value` matches a recognised truthy form, False otherwise.
    """
    return False if not value else value.lower() in ('true', '1', 'yes', 'on')
>>>>>>> 691154b2


class UserRepository:
    """Repository for accessing user credential records."""

    def get_user(self, username: str) -> Optional[UserInDB]:
<<<<<<< HEAD
        """Fetch a user by username."""
=======
        """
        Retrieve a user record by username from the repository.
        
        Returns:
            `UserInDB` for the matching username, `None` if no such user exists.
        """
>>>>>>> 691154b2

        row = fetch_one(
            """
            SELECT username, email, full_name, hashed_password, disabled
            FROM user_credentials
            WHERE username = ?
            """,
            (username,),
        )
        if row is None:
            return None
        return UserInDB(
            username=row["username"],
            email=row["email"],
            full_name=row["full_name"],
            disabled=bool(row["disabled"]),
            hashed_password=row["hashed_password"],
        )

    def has_users(self) -> bool:
<<<<<<< HEAD
        """Return True if at least one user credential exists."""
=======
        """
        Check whether any user credential records exist.
        
        Returns:
            `True` if at least one user credential exists, `False` otherwise.
        """
>>>>>>> 691154b2

        return fetch_value("SELECT 1 FROM user_credentials LIMIT 1") is not None

    def create_or_update_user(
        self,
        *,
        username: str,
        hashed_password: str,
        email: Optional[str] = None,
        full_name: Optional[str] = None,
        disabled: bool = False,
    ) -> None:
<<<<<<< HEAD
        """Create or update a user credential record."""
=======
        """
        Create or update a user credential record in the repository.
        
        Performs an upsert into the user_credentials table using the provided fields so the record for `username` is inserted or updated.
        
        Parameters:
            username (str): Unique identifier for the user.
            hashed_password (str): Password hash; must already be hashed.
            email (Optional[str]): User email address, if available.
            full_name (Optional[str]): User's full name, if available.
            disabled (bool): Whether the user account is disabled (inactive).
        """
>>>>>>> 691154b2

        execute(
            """
            INSERT INTO user_credentials (username, email, full_name, hashed_password, disabled)
            VALUES (?, ?, ?, ?, ?)
            ON CONFLICT(username) DO UPDATE SET
                email=excluded.email,
                full_name=excluded.full_name,
                hashed_password=excluded.hashed_password,
                disabled=excluded.disabled
            """,
            (
                username,
                email,
                full_name,
                hashed_password,
                1 if disabled else 0,
            ),
        )


initialize_schema()
user_repository = UserRepository()


def verify_password(plain_password, hashed_password):
<<<<<<< HEAD
    """Verify password against hash"""
=======
    """
    Verify whether a plaintext password matches a stored hashed password.
    
    Returns:
        `True` if the plaintext password matches the hashed password, `False` otherwise.
    """
>>>>>>> 691154b2

    return pwd_context.verify(plain_password, hashed_password)


def get_password_hash(password):
<<<<<<< HEAD
    """Generate password hash"""
=======
    """
    Hash a plaintext password using the configured password-hashing context.
    
    Parameters:
        password (str): Plaintext password to hash.
    
    Returns:
        str: The hashed password.
    """
>>>>>>> 691154b2

    return pwd_context.hash(password)


def _seed_credentials_from_env(repository: UserRepository) -> None:
<<<<<<< HEAD
    """Seed credential records from environment variables if provided."""

    username = os.getenv("ADMIN_USERNAME")
    password = os.getenv("ADMIN_PASSWORD")
    if not username or not password:
        return

    hashed_password = get_password_hash(password)
    email = os.getenv("ADMIN_EMAIL")
    full_name = os.getenv("ADMIN_FULL_NAME")
    disabled = _is_truthy(os.getenv("ADMIN_DISABLED", "false"))

    repository.create_or_update_user(
        username=username,
        hashed_password=hashed_password,
        email=email,
        full_name=full_name,
        disabled=disabled,
    )


_seed_credentials_from_env(user_repository)

if not user_repository.has_users():
    raise ValueError(
        "No user credentials available. Provide ADMIN_USERNAME and ADMIN_PASSWORD or pre-populate the database."
    )


def get_user(username: str, repository: Optional[UserRepository] = None) -> Optional[UserInDB]:
    """Get user from repository."""

    repo = repository or user_repository
    return repo.get_user(username)


def authenticate_user(username: str, password: str, repository: Optional[UserRepository] = None):
    """Authenticate user"""
=======
    """
    Seed an administrative user into the repository from environment variables.
    
    If both ADMIN_USERNAME and ADMIN_PASSWORD are set, create or update that user in the repository using optional ADMIN_EMAIL, ADMIN_FULL_NAME and ADMIN_DISABLED (interpreted as a truthy flag). The provided password is stored hashed. If either ADMIN_USERNAME or ADMIN_PASSWORD is missing, no changes are made.
    """

    username = os.getenv("ADMIN_USERNAME")
    password = os.getenv("ADMIN_PASSWORD")
    if not username or not password:
        return

    hashed_password = get_password_hash(password)
    email = os.getenv("ADMIN_EMAIL")
    full_name = os.getenv("ADMIN_FULL_NAME")
    disabled = _is_truthy(os.getenv("ADMIN_DISABLED", "false"))

    repository.create_or_update_user(
        username=username,
        hashed_password=hashed_password,
        email=email,
        full_name=full_name,
        disabled=disabled,
    )


_seed_credentials_from_env(user_repository)

if not user_repository.has_users():
    raise ValueError(
        "No user credentials available. Provide ADMIN_USERNAME and ADMIN_PASSWORD or pre-populate the database."
    )


def get_user(username: str, repository: Optional[UserRepository] = None) -> Optional[UserInDB]:
    """
    Retrieve a user by username.
    
    Parameters:
        repository (Optional[UserRepository]): Repository to query; if omitted the module-level `user_repository` is used.
    
    Returns:
        Optional[UserInDB]: The matching UserInDB instance, or `None` if no user exists with that username.
    """

    repo = repository or user_repository
    return repo.get_user(username)


def authenticate_user(username: str, password: str, repository: Optional[UserRepository] = None):
    """
    Authenticate a username and password and return the corresponding stored user.
    
    Parameters:
        username (str): Username to authenticate.
        password (str): Plaintext password to verify.
        repository (Optional[UserRepository]): Repository to query for the user; if omitted the module-level repository is used.
    
    Returns:
        UserInDB when authentication succeeds, `False` otherwise.
    """
>>>>>>> 691154b2

    user = get_user(username, repository=repository)
    if not user:
        return False
    if not verify_password(password, user.hashed_password):
        return False
    return user


def create_access_token(data: dict, expires_delta: Optional[timedelta] = None):
<<<<<<< HEAD
    """Create JWT access token"""
=======
    """
    Create a JWT access token that includes an expiry (`exp`) claim.
    
    Parameters:
        data (dict): Claims to include in the token payload. The function will add or overwrite the `exp` claim.
        expires_delta (Optional[timedelta]): Time span after which the token expires; if omitted the token expires in 15 minutes.
    
    Returns:
        str: Encoded JWT as a compact string.
    """
>>>>>>> 691154b2

    to_encode = data.copy()
    if expires_delta:
        expire = datetime.utcnow() + expires_delta
    else:
        expire = datetime.utcnow() + timedelta(minutes=15)
    to_encode.update({"exp": expire})
    encoded_jwt = jwt.encode(to_encode, SECRET_KEY, algorithm=ALGORITHM)
    return encoded_jwt


async def get_current_user(token: str = Depends(oauth2_scheme)):
<<<<<<< HEAD
    """Get current user from token"""
=======
    """
    Return the user represented by the provided JWT.
    
    Returns:
        User: The User model corresponding to the token's subject.
    
    Raises:
        HTTPException: 401 with detail "Token has expired" if the token has expired.
        HTTPException: 401 with detail "Could not validate credentials" if the token is invalid, missing the subject, or no matching user is found.
    """
>>>>>>> 691154b2

    credentials_exception = HTTPException(
        status_code=status.HTTP_401_UNAUTHORIZED,
        detail="Could not validate credentials",
        headers={"WWW-Authenticate": "Bearer"},
    )
    expired_exception = HTTPException(
        status_code=status.HTTP_401_UNAUTHORIZED,
        detail="Token has expired",
        headers={"WWW-Authenticate": "Bearer"},
    )
    try:
        # Explicitly specify algorithms parameter to prevent algorithm confusion attacks
        payload = jwt.decode(token, SECRET_KEY, algorithms=[ALGORITHM])
        username: str = payload.get("sub")
        if username is None:
            raise credentials_exception
        token_data = TokenData(username=username)
    except ExpiredSignatureError as e:
        raise expired_exception from e
    except InvalidTokenError as e:
        raise credentials_exception from e
    user = get_user(token_data.username)
    if user is None:
        raise credentials_exception
    return user


async def get_current_active_user(current_user: User = Depends(get_current_user)):
<<<<<<< HEAD
    """Get current active user"""
=======
    """
    Get the currently authenticated active user.
    
    Raises:
        HTTPException: 400 with detail "Inactive user" if the user's account is disabled.
    
    Returns:
        The authenticated user's public profile as a `User` instance.
    """
>>>>>>> 691154b2

    if current_user.disabled:
        raise HTTPException(status_code=400, detail="Inactive user")
    return current_user<|MERGE_RESOLUTION|>--- conflicted
+++ resolved
@@ -50,13 +50,6 @@
 
 
 def _is_truthy(value: str | None) -> bool:
-<<<<<<< HEAD
-    """Return True if the provided string represents a truthy value."""
-
-    if value is None:
-        return False
-    return value.strip().lower() in {"1", "true", "yes", "on"}
-=======
     """
     Determine whether a string value represents a truthy boolean.
     
@@ -67,23 +60,18 @@
         bool: True if `value` matches a recognised truthy form, False otherwise.
     """
     return False if not value else value.lower() in ('true', '1', 'yes', 'on')
->>>>>>> 691154b2
 
 
 class UserRepository:
     """Repository for accessing user credential records."""
 
     def get_user(self, username: str) -> Optional[UserInDB]:
-<<<<<<< HEAD
-        """Fetch a user by username."""
-=======
         """
         Retrieve a user record by username from the repository.
         
         Returns:
             `UserInDB` for the matching username, `None` if no such user exists.
         """
->>>>>>> 691154b2
 
         row = fetch_one(
             """
@@ -104,16 +92,12 @@
         )
 
     def has_users(self) -> bool:
-<<<<<<< HEAD
-        """Return True if at least one user credential exists."""
-=======
         """
         Check whether any user credential records exist.
         
         Returns:
             `True` if at least one user credential exists, `False` otherwise.
         """
->>>>>>> 691154b2
 
         return fetch_value("SELECT 1 FROM user_credentials LIMIT 1") is not None
 
@@ -126,9 +110,6 @@
         full_name: Optional[str] = None,
         disabled: bool = False,
     ) -> None:
-<<<<<<< HEAD
-        """Create or update a user credential record."""
-=======
         """
         Create or update a user credential record in the repository.
         
@@ -141,7 +122,6 @@
             full_name (Optional[str]): User's full name, if available.
             disabled (bool): Whether the user account is disabled (inactive).
         """
->>>>>>> 691154b2
 
         execute(
             """
@@ -168,24 +148,17 @@
 
 
 def verify_password(plain_password, hashed_password):
-<<<<<<< HEAD
-    """Verify password against hash"""
-=======
     """
     Verify whether a plaintext password matches a stored hashed password.
     
     Returns:
         `True` if the plaintext password matches the hashed password, `False` otherwise.
     """
->>>>>>> 691154b2
 
     return pwd_context.verify(plain_password, hashed_password)
 
 
 def get_password_hash(password):
-<<<<<<< HEAD
-    """Generate password hash"""
-=======
     """
     Hash a plaintext password using the configured password-hashing context.
     
@@ -195,14 +168,16 @@
     Returns:
         str: The hashed password.
     """
->>>>>>> 691154b2
 
     return pwd_context.hash(password)
 
 
 def _seed_credentials_from_env(repository: UserRepository) -> None:
-<<<<<<< HEAD
-    """Seed credential records from environment variables if provided."""
+    """
+    Seed an administrative user into the repository from environment variables.
+    
+    If both ADMIN_USERNAME and ADMIN_PASSWORD are set, create or update that user in the repository using optional ADMIN_EMAIL, ADMIN_FULL_NAME and ADMIN_DISABLED (interpreted as a truthy flag). The provided password is stored hashed. If either ADMIN_USERNAME or ADMIN_PASSWORD is missing, no changes are made.
+    """
 
     username = os.getenv("ADMIN_USERNAME")
     password = os.getenv("ADMIN_PASSWORD")
@@ -232,49 +207,6 @@
 
 
 def get_user(username: str, repository: Optional[UserRepository] = None) -> Optional[UserInDB]:
-    """Get user from repository."""
-
-    repo = repository or user_repository
-    return repo.get_user(username)
-
-
-def authenticate_user(username: str, password: str, repository: Optional[UserRepository] = None):
-    """Authenticate user"""
-=======
-    """
-    Seed an administrative user into the repository from environment variables.
-    
-    If both ADMIN_USERNAME and ADMIN_PASSWORD are set, create or update that user in the repository using optional ADMIN_EMAIL, ADMIN_FULL_NAME and ADMIN_DISABLED (interpreted as a truthy flag). The provided password is stored hashed. If either ADMIN_USERNAME or ADMIN_PASSWORD is missing, no changes are made.
-    """
-
-    username = os.getenv("ADMIN_USERNAME")
-    password = os.getenv("ADMIN_PASSWORD")
-    if not username or not password:
-        return
-
-    hashed_password = get_password_hash(password)
-    email = os.getenv("ADMIN_EMAIL")
-    full_name = os.getenv("ADMIN_FULL_NAME")
-    disabled = _is_truthy(os.getenv("ADMIN_DISABLED", "false"))
-
-    repository.create_or_update_user(
-        username=username,
-        hashed_password=hashed_password,
-        email=email,
-        full_name=full_name,
-        disabled=disabled,
-    )
-
-
-_seed_credentials_from_env(user_repository)
-
-if not user_repository.has_users():
-    raise ValueError(
-        "No user credentials available. Provide ADMIN_USERNAME and ADMIN_PASSWORD or pre-populate the database."
-    )
-
-
-def get_user(username: str, repository: Optional[UserRepository] = None) -> Optional[UserInDB]:
     """
     Retrieve a user by username.
     
@@ -301,7 +233,6 @@
     Returns:
         UserInDB when authentication succeeds, `False` otherwise.
     """
->>>>>>> 691154b2
 
     user = get_user(username, repository=repository)
     if not user:
@@ -312,9 +243,6 @@
 
 
 def create_access_token(data: dict, expires_delta: Optional[timedelta] = None):
-<<<<<<< HEAD
-    """Create JWT access token"""
-=======
     """
     Create a JWT access token that includes an expiry (`exp`) claim.
     
@@ -325,7 +253,6 @@
     Returns:
         str: Encoded JWT as a compact string.
     """
->>>>>>> 691154b2
 
     to_encode = data.copy()
     if expires_delta:
@@ -338,9 +265,6 @@
 
 
 async def get_current_user(token: str = Depends(oauth2_scheme)):
-<<<<<<< HEAD
-    """Get current user from token"""
-=======
     """
     Return the user represented by the provided JWT.
     
@@ -351,7 +275,6 @@
         HTTPException: 401 with detail "Token has expired" if the token has expired.
         HTTPException: 401 with detail "Could not validate credentials" if the token is invalid, missing the subject, or no matching user is found.
     """
->>>>>>> 691154b2
 
     credentials_exception = HTTPException(
         status_code=status.HTTP_401_UNAUTHORIZED,
@@ -381,9 +304,6 @@
 
 
 async def get_current_active_user(current_user: User = Depends(get_current_user)):
-<<<<<<< HEAD
-    """Get current active user"""
-=======
     """
     Get the currently authenticated active user.
     
@@ -393,7 +313,6 @@
     Returns:
         The authenticated user's public profile as a `User` instance.
     """
->>>>>>> 691154b2
 
     if current_user.disabled:
         raise HTTPException(status_code=400, detail="Inactive user")
