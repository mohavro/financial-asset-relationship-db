# Comprehensive test coverage available in tests/unit/test_api_main.py
"""FastAPI backend for Financial Asset Relationship Database"""

import logging
import os
import re
import threading
from contextlib import asynccontextmanager
from datetime import timedelta
from typing import Any, Dict, List, Optional

<<<<<<< HEAD
from fastapi import Depends, FastAPI, HTTPException, Request, status
=======
from fastapi import FastAPI, HTTPException, Depends, status, Request
>>>>>>> 85ae90ed
from fastapi.middleware.cors import CORSMiddleware
from fastapi.security import OAuth2PasswordRequestForm
from pydantic import BaseModel
from slowapi import Limiter, _rate_limit_exceeded_handler
from slowapi.errors import RateLimitExceeded
from slowapi.util import get_remote_address

from src.data.real_data_fetcher import RealDataFetcher
from src.logic.asset_graph import AssetRelationshipGraph
from src.models.financial_models import AssetClass

from .auth import Token, authenticate_user, create_access_token

# Configure logging
logging.basicConfig(level=logging.INFO)
logger = logging.getLogger(__name__)

# Authentication settings
ACCESS_TOKEN_EXPIRE_MINUTES = 30

# Global graph instance with thread-safe initialization
graph: Optional[AssetRelationshipGraph] = None
graph_lock = threading.Lock()


def get_graph() -> AssetRelationshipGraph:
    """
    Get or create the global graph instance with thread-safe initialization.

    Uses double-check locking pattern for efficiency in concurrent environments.
    The graph is lazily initialized on first access or during application startup.

    Returns:
        AssetRelationshipGraph: The initialized graph instance.
    """
    global graph
    if graph is None:
        with graph_lock:
            if graph is None:
                fetcher = RealDataFetcher()
                graph = fetcher.create_real_database()
                logger.info("Graph initialized successfully")
    return graph


@asynccontextmanager
async def lifespan(app: FastAPI):
    """
    Application lifespan event handler.

    Initializes the graph during startup and handles cleanup on shutdown.
    This ensures the database is ready before handling any requests.
    """
    # Startup
    try:
        get_graph()
        logger.info("Application startup complete - graph initialized")
    except Exception:
        logger.exception("Failed to initialize graph during startup")
        raise

    yield

    # Shutdown (cleanup if needed)
    logger.info("Application shutdown")


# Initialize rate limiter
limiter = Limiter(key_func=get_remote_address)

# Initialize FastAPI app with lifespan handler
app = FastAPI(
    title="Financial Asset Relationship API",
    description="REST API for Financial Asset Relationship Database",
    version="1.0.0",
    lifespan=lifespan,
)

# Add rate limiting exception handler
app.state.limiter = limiter
app.add_exception_handler(RateLimitExceeded, _rate_limit_exceeded_handler)

# Configure CORS for Next.js frontend
# Note: Update allowed origins for production deployment


# Determine environment (default to 'development' if not set)
ENV = os.getenv("ENV", "development").lower()


@app.post("/token", response_model=Token)
@limiter.limit("5/minute")
async def login_for_access_token(request: Request, form_data: OAuth2PasswordRequestForm = Depends()):
    """Generate JWT token for authenticated users"""
    from .auth import fake_users_db  # Import here to avoid circular imports

<<<<<<< HEAD
=======
    # The `request` parameter is required by slowapi's limiter for dependency injection.
    _ = request

>>>>>>> 85ae90ed
    user = authenticate_user(fake_users_db, form_data.username, form_data.password)
    if not user:
        raise HTTPException(
            status_code=status.HTTP_401_UNAUTHORIZED,
            detail="Incorrect username or password",
            headers={"WWW-Authenticate": "Bearer"},
        )
    access_token_expires = timedelta(minutes=ACCESS_TOKEN_EXPIRE_MINUTES)
    access_token = create_access_token(data={"sub": user.username}, expires_delta=access_token_expires)
    return {"access_token": access_token, "token_type": "bearer"}


def validate_origin(origin: str) -> bool:
    """Validate that an origin matches expected patterns"""
    # Get current environment (check env var each time for testing)
    current_env = os.getenv("ENV", "development").lower()

    # Get allowed origins from environment variable or use default
    allowed_origins = os.getenv("ALLOWED_ORIGINS", "").split(",")

    # If origin is in explicitly allowed list, return True
    if origin in allowed_origins and origin:
        return True

    # Allow HTTP localhost only in development
    if current_env == "development" and re.match(r"^http://(localhost|127\.0\.0\.1)(:\d+)?$", origin):
        return True
    # Allow HTTPS localhost in any environment
    if re.match(r"^https://(localhost|127\.0\.0\.1)(:\d+)?$", origin):
        return True
    # Allow Vercel preview deployment URLs (e.g., https://project-git-branch-user.vercel.app)
    if re.match(r"^https://[a-zA-Z0-9\-\.]+\.vercel\.app$", origin):
        return True
    # Allow valid HTTPS URLs with proper domains
    if re.match(
        r"^https://[a-zA-Z0-9]([a-zA-Z0-9\-]{0,61}[a-zA-Z0-9])?(\.[a-zA-Z0-9]([a-zA-Z0-9\-]{0,61}[a-zA-Z0-9])?)*\.[a-zA-Z]{2,}$",
        origin,
    ):
        return True
    return False


# Set allowed_origins based on environment
allowed_origins = []
if ENV == "development":
    allowed_origins.extend(
        [
            "http://localhost:3000",
            "http://localhost:7860",
            "https://localhost:3000",
            "https://localhost:7860",
        ]
    )
else:
    # In production, only allow HTTPS localhost (if needed for testing)
    allowed_origins.extend(
        [
            "https://localhost:3000",
            "https://localhost:7860",
        ]
    )

# Add production origins from environment variable if set
if os.getenv("ALLOWED_ORIGINS"):
    additional_origins = os.getenv("ALLOWED_ORIGINS").split(",")
    for origin in additional_origins:
        stripped_origin = origin.strip()
        if validate_origin(stripped_origin):
            allowed_origins.append(stripped_origin)
        else:
            logger.warning(f"Skipping invalid CORS origin: {stripped_origin}")

app.add_middleware(
    CORSMiddleware,
    allow_origins=allowed_origins,
    allow_credentials=True,
    allow_methods=["*"],
    allow_headers=["*"],
)


def raise_asset_not_found(asset_id: str, resource_type: str = "Asset") -> None:
    """
    Raise HTTPException for missing resources.

    Args:
        asset_id (str): ID of the asset that was not found.
        resource_type (str): Type of resource (default: "Asset").
    """
    raise HTTPException(status_code=404, detail=f"{resource_type} {asset_id} not found")


# Pydantic models for API responses
class AssetResponse(BaseModel):
    id: str
    symbol: str
    name: str
    asset_class: str
    sector: str
    price: float
    market_cap: Optional[float] = None
    currency: str = "USD"
    additional_fields: Dict[str, Any] = {}


class RelationshipResponse(BaseModel):
    source_id: str
    target_id: str
    relationship_type: str
    strength: float


class MetricsResponse(BaseModel):
    total_assets: int
    total_relationships: int
    asset_classes: Dict[str, int]
    avg_degree: float
    max_degree: int
    network_density: float


class VisualizationDataResponse(BaseModel):
    nodes: List[Dict[str, Any]]
    edges: List[Dict[str, Any]]


@app.get("/")
async def root():
    """
    Provide basic API metadata and a listing of available endpoints.

    Returns:
        Dict[str, Union[str, Dict[str, str]]]: A mapping containing:
            - "message": short API description string.
            - "version": API version string.
            - "endpoints": dict mapping endpoint keys to their URL paths (e.g., "assets": "/api/assets").
    """
    return {
        "message": "Financial Asset Relationship API",
        "version": "1.0.0",
        "endpoints": {
            "assets": "/api/assets",
            "asset_detail": "/api/assets/{asset_id}",
            "relationships": "/api/relationships",
            "metrics": "/api/metrics",
            "visualization": "/api/visualization",
        },
    }


@app.get("/api/health")
async def health_check():
    """Health check endpoint"""
    return {"status": "healthy", "graph_initialized": True}


@app.get("/api/assets", response_model=List[AssetResponse])
async def get_assets(asset_class: Optional[str] = None, sector: Optional[str] = None):
    """
    List assets, optionally filtered by asset class and sector.

    Parameters:
        asset_class (Optional[str]): Filter to include only assets whose `asset_class.value` equals this string.
        sector (Optional[str]): Filter to include only assets whose `sector` equals this string.

    Returns:
        List[AssetResponse]: AssetResponse objects matching the filters. Each object's `additional_fields` contains any non-null, asset-type-specific attributes as defined in the respective asset model classes.
    """
    try:
        g = get_graph()
        assets = []

        for asset_id, asset in g.assets.items():
            # Apply filters
            if asset_class and asset.asset_class.value != asset_class:
                continue
            if sector and asset.sector != sector:
                continue

            # Build response
            asset_dict = {
                "id": asset.id,
                "symbol": asset.symbol,
                "name": asset.name,
                "asset_class": asset.asset_class.value,
                "sector": asset.sector,
                "price": asset.price,
                "market_cap": asset.market_cap,
                "currency": asset.currency,
                "additional_fields": {},
            }

            # Add asset-specific fields
            for field in [
                "pe_ratio",
                "dividend_yield",
                "earnings_per_share",
                "book_value",
                "yield_to_maturity",
                "coupon_rate",
                "maturity_date",
                "credit_rating",
                "contract_size",
                "delivery_date",
                "volatility",
                "exchange_rate",
                "country",
                "central_bank_rate",
            ]:
                if hasattr(asset, field):
                    value = getattr(asset, field)
                    if value is not None:
                        asset_dict["additional_fields"][field] = value

            assets.append(AssetResponse(**asset_dict))
    except Exception as e:
        logger.exception("Error getting assets:")
        raise HTTPException(status_code=500, detail=str(e)) from e
    else:
        return assets


@app.get("/api/assets/{asset_id}", response_model=AssetResponse)
async def get_asset_detail(asset_id: str):
    """
    Retrieve detailed information for the asset identified by `asset_id`.

    Parameters:
        asset_id (str): Identifier of the asset whose details are requested.

    Returns:
        AssetResponse: Detailed asset information as defined in the AssetResponse model, including core fields and an `additional_fields` map containing any asset-specific attributes that are present and non-null.

    Raises:
        HTTPException: 404 if the asset is not found.
        HTTPException: 500 for unexpected errors while retrieving the asset.
    """
    try:
        g = get_graph()
        if asset_id not in g.assets:
            raise_asset_not_found(asset_id)

        asset = g.assets[asset_id]

        asset_dict = {
            "id": asset.id,
            "symbol": asset.symbol,
            "name": asset.name,
            "asset_class": asset.asset_class.value,
            "sector": asset.sector,
            "price": asset.price,
            "market_cap": asset.market_cap,
            "currency": asset.currency,
            "additional_fields": {},
        }

        # Add all asset-specific fields
        for field in [
            "pe_ratio",
            "dividend_yield",
            "earnings_per_share",
            "book_value",
            "yield_to_maturity",
            "coupon_rate",
            "maturity_date",
            "credit_rating",
            "contract_size",
            "delivery_date",
            "volatility",
            "exchange_rate",
            "country",
            "central_bank_rate",
            "issuer_id",
        ]:
            if hasattr(asset, field):
                value = getattr(asset, field)
                if value is not None:
                    asset_dict["additional_fields"][field] = value

        return AssetResponse(**asset_dict)
    except Exception as e:
        if isinstance(e, HTTPException):
            raise
        logger.exception("Error getting asset detail:")
        raise HTTPException(status_code=500, detail=str(e)) from e


@app.get("/api/assets/{asset_id}/relationships", response_model=List[RelationshipResponse])
async def get_asset_relationships(asset_id: str):
    """
    List outgoing relationships for the specified asset.

    Parameters:
        asset_id (str): Identifier of the asset whose outgoing relationships are requested.

    Returns:
        List[RelationshipResponse]: Outgoing relationship records for the asset (each with source_id, target_id, relationship_type, and strength).

    Raises:
        HTTPException: 404 if the asset is not found; 500 for unexpected errors.
    """
    try:
        g = get_graph()
        if asset_id not in g.assets:
            raise_asset_not_found(asset_id)

        relationships = []

        # Outgoing relationships
        if asset_id in g.relationships:
            for target_id, rel_type, strength in g.relationships[asset_id]:
                relationships.append(
                    RelationshipResponse(
                        source_id=asset_id, target_id=target_id, relationship_type=rel_type, strength=strength
                    )
                )
    except Exception as e:
        if isinstance(e, HTTPException):
            raise
        logger.exception("Error getting asset relationships:")
        raise HTTPException(status_code=500, detail=str(e)) from e
    else:
        return relationships


@app.get("/api/relationships", response_model=List[RelationshipResponse])
async def get_all_relationships():
    """
    List all directed relationships in the initialized asset graph.

    Returns:
        List[RelationshipResponse]: List of relationships where each item contains `source_id`, `target_id`, `relationship_type`, and `strength`.
    """
    try:
        g = get_graph()
        relationships = []

        for source_id, rels in g.relationships.items():
            for target_id, rel_type, strength in rels:
                relationships.append(
                    RelationshipResponse(
                        source_id=source_id, target_id=target_id, relationship_type=rel_type, strength=strength
                    )
                )
    except Exception as e:
        logger.exception("Error getting relationships:")
        raise HTTPException(status_code=500, detail=str(e)) from e
    else:
        return relationships


@app.get("/api/metrics", response_model=MetricsResponse)
async def get_metrics():
    """
    Return aggregated network metrics and counts of assets grouped by asset class.

    Builds a MetricsResponse containing overall network statistics and a mapping from asset class name to the number of assets in that class.

    Returns:
        MetricsResponse: Object with the following fields:
            - total_assets: total number of assets in the graph.
            - total_relationships: total number of directed relationships in the graph.
            - asset_classes: dict mapping asset class name (str) to its asset count (int).
            - avg_degree: average node degree (float).
            - max_degree: maximum node degree (int).
            - network_density: network density (float).

    Raises:
        HTTPException: with status code 500 if metrics cannot be obtained.
    """
    try:
        g = get_graph()
        metrics = g.calculate_metrics()

        # Count assets by class
        asset_classes = {}
        for asset in g.assets.values():
            class_name = asset.asset_class.value
            asset_classes[class_name] = asset_classes.get(class_name, 0) + 1

        return MetricsResponse(
            total_assets=metrics.get("total_assets", 0),
            total_relationships=metrics.get("total_relationships", 0),
            asset_classes=asset_classes,
            avg_degree=metrics.get("avg_degree", 0.0),
            max_degree=metrics.get("max_degree", 0),
            network_density=metrics.get("network_density", 0.0),
        )
    except Exception as e:
        logger.exception("Error getting metrics:")
        raise HTTPException(status_code=500, detail=str(e)) from e


@app.get("/api/visualization", response_model=VisualizationDataResponse)
async def get_visualization_data():
    """
    Provide nodes and edges prepared for 3D visualization of the asset graph.

    Builds a list of node dictionaries (each with id, name, symbol, asset_class, x, y, z, color, size) and a list of edge dictionaries (each with source, target, relationship_type, strength) suitable for the API response.

    Returns:
        VisualizationDataResponse: An object with `nodes` (list of node dicts) and `edges` (list of edge dicts).

    Raises:
        HTTPException: If visualization data cannot be retrieved or processed; results in a 500 status with the error detail.
    """
    try:
        g = get_graph()
        # get_3d_visualization_data returns: (positions, asset_ids, asset_colors, asset_text, (edges_x, edges_y, edges_z)), but edge coordinates are not used in this endpoint
        positions, asset_ids, asset_colors, asset_text = g.get_3d_visualization_data()[:4]

        nodes = []
        for i, asset_id in enumerate(asset_ids):
            asset = g.assets[asset_id]
            nodes.append(
                {
                    "id": asset_id,
                    "name": asset.name,
                    "symbol": asset.symbol,
                    "asset_class": asset.asset_class.value,
                    "x": float(positions[i, 0]),
                    "y": float(positions[i, 1]),
                    "z": float(positions[i, 2]),
                    "color": asset_colors[i],
                    "size": 5,
                }
            )

        edges = []
        # Build edges directly from graph.relationships to avoid rebuilding from intermediate data structures
        # Only include edges where both source and target are in the asset_ids list
        asset_id_set = set(asset_ids)
        for source_id in g.relationships:
            if source_id not in asset_id_set:
                continue
            for target_id, rel_type, strength in g.relationships[source_id]:
                if target_id in asset_id_set:
                    edges.append(
                        {
                            "source": source_id,
                            "target": target_id,
                            "relationship_type": rel_type,
                            "strength": float(strength),
                        }
                    )

        return VisualizationDataResponse(nodes=nodes, edges=edges)
    except Exception as e:
        logger.exception("Error getting visualization data:")
        raise HTTPException(status_code=500, detail=str(e)) from e


@app.get("/api/asset-classes")
async def get_asset_classes():
    """
    List available asset classes.

    Returns:
        Dict[str, List[str]]: A mapping with key "asset_classes" whose value is a list of asset class string values.
    """
    return {"asset_classes": [ac.value for ac in AssetClass]}


@app.get("/api/sectors")
async def get_sectors():
    """
    List unique sector names present in the global asset graph in sorted order.

    Returns:
        Dict[str, List[str]]: Mapping with key "sectors" to a sorted list of unique sector names.

    Raises:
        HTTPException: Raised with status code 500 if an unexpected error occurs while retrieving sectors.
    """
    try:
        g = get_graph()
        sectors = set()
        for asset in g.assets.values():
            if asset.sector:
                sectors.add(asset.sector)
        return {"sectors": sorted(list(sectors))}
    except Exception as e:
        logger.exception("Error getting sectors:")
        raise HTTPException(status_code=500, detail=str(e)) from e


if __name__ == "__main__":
    import uvicorn

    uvicorn.run(app, host="127.0.0.1", port=8000)<|MERGE_RESOLUTION|>--- conflicted
+++ resolved
@@ -9,11 +9,7 @@
 from datetime import timedelta
 from typing import Any, Dict, List, Optional
 
-<<<<<<< HEAD
 from fastapi import Depends, FastAPI, HTTPException, Request, status
-=======
-from fastapi import FastAPI, HTTPException, Depends, status, Request
->>>>>>> 85ae90ed
 from fastapi.middleware.cors import CORSMiddleware
 from fastapi.security import OAuth2PasswordRequestForm
 from pydantic import BaseModel
@@ -110,12 +106,9 @@
     """Generate JWT token for authenticated users"""
     from .auth import fake_users_db  # Import here to avoid circular imports
 
-<<<<<<< HEAD
-=======
     # The `request` parameter is required by slowapi's limiter for dependency injection.
     _ = request
 
->>>>>>> 85ae90ed
     user = authenticate_user(fake_users_db, form_data.username, form_data.password)
     if not user:
         raise HTTPException(
