--- conflicted
+++ resolved
@@ -32,9 +32,6 @@
 ENV = os.getenv("ENV", "development").lower()
 
 def validate_origin(origin: str) -> bool:
-<<<<<<< HEAD
-    """Validate that an origin matches expected patterns"""
-=======
     """
     Check whether an origin URL is allowed for CORS.
     
@@ -50,7 +47,6 @@
     # Allow localhost and 127.0.0.1 for development
     if re.match(r'^https?://(localhost|127\.0\.0\.1)(:\d+)?$', origin):
     """Validate that an origin matches expected patterns"""  # Move this to the top of the function
->>>>>>> 2ecca024
     # Allow HTTP localhost only in development
     if ENV == "development" and re.match(r'^http://(localhost|127\.0\.0\.1)(:\d+)?$', origin):
         return True
