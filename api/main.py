--- conflicted
+++ resolved
@@ -86,11 +86,7 @@
     allow_headers=["*"],
 )
 
-<<<<<<< HEAD
-# Global graph instance with thread-safe initialization
-=======
 # Global graph instance and lock for thread-safe lazy initialization
->>>>>>> 27e2cde7
 graph: Optional[AssetRelationshipGraph] = None
 graph_lock = threading.Lock()
 
@@ -98,12 +94,6 @@
 def get_graph() -> AssetRelationshipGraph:
     """
     Get or create the global graph instance with thread-safe initialization.
-<<<<<<< HEAD
-    Uses double-check locking pattern for efficiency in serverless environments.
-    
-    Returns:
-        AssetRelationshipGraph: The initialized graph instance.
-=======
 
     Uses double-check locking pattern for efficiency. If the graph has not been
     initialized, this function will create it using real data.
@@ -113,7 +103,6 @@
 
     Raises:
         Exception: If graph initialization fails.
->>>>>>> 27e2cde7
     """
     global graph
     if graph is None:
@@ -223,11 +212,7 @@
     try:
         g = get_graph()
         assets = []
-<<<<<<< HEAD
-        
-=======
-
->>>>>>> 27e2cde7
+
         for asset_id, asset in g.assets.items():
             # Apply filters
             if asset_class and asset.asset_class.value != asset_class:
@@ -283,20 +268,11 @@
     """
     try:
         g = get_graph()
-<<<<<<< HEAD
-        
         if asset_id not in g.assets:
             raise_asset_not_found(asset_id)
-        
+
         asset = g.assets[asset_id]
-        
-=======
-        if asset_id not in g.assets:
-            raise_asset_not_found(asset_id)
-
-        asset = g.assets[asset_id]
-
->>>>>>> 27e2cde7
+
         asset_dict = {
             "id": asset.id,
             "symbol": asset.symbol,
@@ -343,10 +319,6 @@
     """
     try:
         g = get_graph()
-<<<<<<< HEAD
-        
-=======
->>>>>>> 27e2cde7
         if asset_id not in g.assets:
             raise_asset_not_found(asset_id)
 
@@ -381,11 +353,7 @@
     try:
         g = get_graph()
         relationships = []
-<<<<<<< HEAD
-        
-=======
-
->>>>>>> 27e2cde7
+
         for source_id, rels in g.relationships.items():
             for target_id, rel_type, strength in rels:
                 relationships.append(RelationshipResponse(
@@ -423,11 +391,7 @@
     try:
         g = get_graph()
         metrics = g.calculate_metrics()
-<<<<<<< HEAD
-        
-=======
-
->>>>>>> 27e2cde7
+
         # Count assets by class
         asset_classes = {}
         for asset in g.assets.values():
@@ -464,11 +428,7 @@
         g = get_graph()
         # get_3d_visualization_data returns: (positions, asset_ids, asset_colors, asset_text, (edges_x, edges_y, edges_z)), but edge coordinates are not used in this endpoint
         positions, asset_ids, asset_colors, asset_text = g.get_3d_visualization_data()[:4]
-<<<<<<< HEAD
-        
-=======
-
->>>>>>> 27e2cde7
+
         nodes = []
         for i, asset_id in enumerate(asset_ids):
             asset = g.assets[asset_id]
