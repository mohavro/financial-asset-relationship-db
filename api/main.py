# Comprehensive test coverage available in tests/unit/test_api_main.py
"""FastAPI backend for Financial Asset Relationship Database"""

from contextlib import asynccontextmanager
from typing import Dict, List, Optional, Any, Callable
import logging
import os
import re
import threading
from datetime import timedelta

from fastapi import Depends, FastAPI, HTTPException, Request, status
from fastapi.middleware.cors import CORSMiddleware
from fastapi.security import OAuth2PasswordRequestForm
from pydantic import BaseModel
from slowapi import Limiter, _rate_limit_exceeded_handler
from slowapi.errors import RateLimitExceeded
from slowapi.util import get_remote_address

from src.data.real_data_fetcher import RealDataFetcher
from src.logic.asset_graph import AssetRelationshipGraph
from src.models.financial_models import AssetClass

from .auth import Token, User, authenticate_user, create_access_token, get_current_active_user

# Configure logging
logging.basicConfig(level=logging.INFO)
logger = logging.getLogger(__name__)

# Authentication settings
ACCESS_TOKEN_EXPIRE_MINUTES = 30

# Global graph instance with thread-safe initialization and configurable factory
graph: Optional[AssetRelationshipGraph] = None
graph_factory: Optional[Callable[[], AssetRelationshipGraph]] = None
graph_lock = threading.Lock()


def get_graph() -> AssetRelationshipGraph:
    """
    Provide the global AssetRelationshipGraph, initialising it on first access if necessary.

    Returns:
        AssetRelationshipGraph: The global graph instance.
    """
    global graph
    if graph is None:
        with graph_lock:
            if graph is None:
                graph = _initialize_graph()
                logger.info("Graph initialized successfully")
    return graph


def set_graph(graph_instance: AssetRelationshipGraph) -> None:
    """
    Set the module-level graph to the provided AssetRelationshipGraph and clear any configured graph factory.

    Parameters:
        graph_instance (AssetRelationshipGraph): Graph instance to use as the global graph.
    """
    global graph, graph_factory
    with graph_lock:
        graph = graph_instance
        graph_factory = None


def set_graph_factory(factory: Optional[Callable[[], AssetRelationshipGraph]]) -> None:
    """
    Set the callable used to construct the global AssetRelationshipGraph on demand.

    If `factory` is a callable it will be used to build the graph the next time `get_graph()` is called. Passing `None` clears any configured factory. In all cases the current global graph instance is cleared so a new graph will be created on next access; this operation is performed in a thread-safe manner.

    Parameters:
        factory (Optional[Callable[[], AssetRelationshipGraph]]): A zero-argument callable that returns an `AssetRelationshipGraph`, or `None` to remove the factory and force recreation from defaults.
    """
    global graph, graph_factory
    with graph_lock:
        graph_factory = factory
        graph = None


def reset_graph() -> None:
    """
    Clear the global graph and any configured factory so the graph will be reinitialised on next access.

    This removes any existing graph instance and clears the graph factory.
    """
    set_graph_factory(None)


def _initialize_graph() -> AssetRelationshipGraph:
    """
    Construct the asset relationship graph using the configured factory or environment-backed data sources.

    If a `graph_factory` is configured it is invoked. Otherwise, if `GRAPH_CACHE_PATH` is set a real-data graph is created (network access enabled when `USE_REAL_DATA_FETCHER` indicates real data should be used). If `GRAPH_CACHE_PATH` is not set but `USE_REAL_DATA_FETCHER` is true, `REAL_DATA_CACHE_PATH` is consulted to create a real-data graph. If neither real-data path nor real-data mode is available, a sample database graph is returned.

    Returns:
        AssetRelationshipGraph: The initialized graph instance.
    """
    if graph_factory is not None:
        return graph_factory()

    cache_path = os.getenv("GRAPH_CACHE_PATH")
    use_real_data = _should_use_real_data_fetcher()

    if cache_path:
        fetcher = RealDataFetcher(cache_path=cache_path, enable_network=use_real_data)
        return fetcher.create_real_database()

    if use_real_data:
        cache_path_env = os.getenv("REAL_DATA_CACHE_PATH")
        fetcher = RealDataFetcher(cache_path=cache_path_env, enable_network=True)
        return fetcher.create_real_database()

    from src.data.sample_data import create_sample_database

    return create_sample_database()


def _should_use_real_data_fetcher() -> bool:
    """
    Decides whether the application should use the real data fetcher based on the `USE_REAL_DATA_FETCHER` environment variable.

    Returns:
        `True` if `USE_REAL_DATA_FETCHER` is set to a truthy value (`1`, `true`, `yes`, `on`), `False` otherwise.
    """
    flag = os.getenv("USE_REAL_DATA_FETCHER", "false")
    return flag.strip().lower() in {"1", "true", "yes", "on"}


@asynccontextmanager
async def lifespan(app: FastAPI):
    """
    Manage the application's lifespan by initialising the global graph on startup and logging shutdown.

    Initialises the global asset relationship graph before the application begins handling requests; if initialisation fails the exception is re-raised to abort startup. Yields control for the application's running lifetime and logs on shutdown.

    Parameters:
        app (FastAPI): The FastAPI application instance.
    """
    # Startup
    try:
        get_graph()
        logger.info("Application startup complete - graph initialized")
    except Exception:
        logger.exception("Failed to initialize graph during startup")
        raise

    yield

    # Shutdown (cleanup if needed)
    logger.info("Application shutdown")


# Initialize rate limiter
limiter = Limiter(key_func=get_remote_address)

# Initialize FastAPI app with lifespan handler
app = FastAPI(
    title="Financial Asset Relationship API",
    description="REST API for Financial Asset Relationship Database",
    version="1.0.0",
    lifespan=lifespan,
)

# Add rate limiting exception handler
app.state.limiter = limiter
app.add_exception_handler(RateLimitExceeded, _rate_limit_exceeded_handler)

# Configure CORS for Next.js frontend
# Note: Update allowed origins for production deployment


# Determine environment (default to 'development' if not set)
ENV = os.getenv("ENV", "development").lower()


@app.post("/token", response_model=Token)
@limiter.limit("5/minute")
async def login_for_access_token(request: Request, form_data: OAuth2PasswordRequestForm = Depends()):
    """
<<<<<<< HEAD
    Create a JWT access token for a user authenticated by username and password.
    
    Parameters:
        request (Request): Required by the rate limiter for dependency injection; not otherwise used.
        form_data (OAuth2PasswordRequestForm): Credentials submitted by the client (username and password).
=======
    Create a JWT access token for a user authenticated with a username and password.
    
    Parameters:
        form_data (OAuth2PasswordRequestForm): Client-submitted credentials (`username` and `password`).
>>>>>>> 4de44792
    
    Returns:
        dict: Mapping with `access_token` (JWT string) and `token_type` set to `'bearer'`.
    """
    # The `request` parameter is required by slowapi's limiter for dependency injection.
    _ = request

    user = authenticate_user(form_data.username, form_data.password)
    if not user:
        raise HTTPException(
            status_code=status.HTTP_401_UNAUTHORIZED,
            detail="Incorrect username or password",
            headers={"WWW-Authenticate": "Bearer"},
        )
    access_token_expires = timedelta(minutes=ACCESS_TOKEN_EXPIRE_MINUTES)
    access_token = create_access_token(data={"sub": user.username}, expires_delta=access_token_expires)
    return {"access_token": access_token, "token_type": "bearer"}


@app.get("/api/users/me", response_model=User)
@limiter.limit("10/minute")
async def read_users_me(request: Request, current_user: User = Depends(get_current_active_user)):
    """
    Retrieve the currently authenticated user.
    
    Parameters:
        request (Request): Included for slowapi limiter dependency injection; unused by the function.
        current_user (User): Active user injected by the authentication dependency.
    
    Returns:
        The authenticated user.
    """

    # The `request` parameter is required by slowapi's limiter for dependency injection.
    _ = request

    return current_user


def validate_origin(origin: str) -> bool:
    """
    Determine whether an HTTP origin is permitted by the application's CORS rules.
    
    Allows explicitly configured origins, HTTPS origins with a valid domain, Vercel preview hostnames, HTTPS localhost/127.0.0.1 in any environment, and HTTP localhost/127.0.0.1 when ENV is "development".
    
    Parameters:
        origin (str): Origin URL to validate (for example "https://example.com" or "http://localhost:3000").
    
    Returns:
        True if the origin is allowed, False otherwise.
    """
    # Read environment dynamically to support runtime overrides (e.g., during tests)
    current_env = os.getenv("ENV", "development").lower()
    
    # Get allowed origins from environment variable or use default
    allowed_origins = [origin for origin in os.getenv("ALLOWED_ORIGINS", "").split(",") if origin]

    # If origin is in explicitly allowed list, return True
    if origin in allowed_origins and origin:
        return True

    # Allow HTTP localhost only in development
    if current_env == "development" and re.match(r"^http://(localhost|127\.0\.0\.1)(:\d+)?$", origin):
        return True
    # Allow HTTPS localhost in any environment
    if re.match(r"^https://(localhost|127\.0\.0\.1)(:\d+)?$", origin):
        return True
    # Allow Vercel preview deployment URLs (e.g., https://project-git-branch-user.vercel.app)
    if re.match(r"^https://[a-zA-Z0-9\-\.]+\.vercel\.app$", origin):
        return True
    # Allow valid HTTPS URLs with proper domains
    if re.match(
        r"^https://[a-zA-Z0-9]([a-zA-Z0-9\-]{0,61}[a-zA-Z0-9])?(\.[a-zA-Z0-9]([a-zA-Z0-9\-]{0,61}[a-zA-Z0-9])?)*\.[a-zA-Z]{2,}$",
        origin,
    ):
        return True
    return False


# Set allowed_origins based on environment
allowed_origins = []
if ENV == "development":
    allowed_origins.extend(
        [
            "http://localhost:3000",
            "http://localhost:7860",
            "https://localhost:3000",
            "https://localhost:7860",
        ]
    )
else:
    # In production, only allow HTTPS localhost (if needed for testing)
    allowed_origins.extend(
        [
            "https://localhost:3000",
            "https://localhost:7860",
        ]
    )

# Add production origins from environment variable if set
if os.getenv("ALLOWED_ORIGINS"):
    additional_origins = os.getenv("ALLOWED_ORIGINS").split(",")
    for origin in additional_origins:
        stripped_origin = origin.strip()
        if validate_origin(stripped_origin):
            allowed_origins.append(stripped_origin)
        else:
            logger.warning(f"Skipping invalid CORS origin: {stripped_origin}")

app.add_middleware(
    CORSMiddleware,
    allow_origins=allowed_origins,
    allow_credentials=True,
    allow_methods=["*"],
    allow_headers=["*"],
)


def raise_asset_not_found(asset_id: str, resource_type: str = "Asset") -> None:
    """
    Raise HTTPException for missing resources.

    Args:
        asset_id (str): ID of the asset that was not found.
        resource_type (str): Type of resource (default: "Asset").
    """
    raise HTTPException(status_code=404, detail=f"{resource_type} {asset_id} not found")


# Pydantic models for API responses
class AssetResponse(BaseModel):
    id: str
    symbol: str
    name: str
    asset_class: str
    sector: str
    price: float
    market_cap: Optional[float] = None
    currency: str = "USD"
    additional_fields: Dict[str, Any] = {}


class RelationshipResponse(BaseModel):
    source_id: str
    target_id: str
    relationship_type: str
    strength: float


class MetricsResponse(BaseModel):
    total_assets: int
    total_relationships: int
    asset_classes: Dict[str, int]
    avg_degree: float
    max_degree: int
    network_density: float
    relationship_density: float = 0.0


class VisualizationDataResponse(BaseModel):
    nodes: List[Dict[str, Any]]
    edges: List[Dict[str, Any]]


@app.get("/")
async def root():
    """
    Provide basic API metadata and a listing of available endpoints.

    Returns:
        Dict[str, Union[str, Dict[str, str]]]: A mapping containing:
            - "message": short API description string.
            - "version": API version string.
            - "endpoints": dict mapping endpoint keys to their URL paths (e.g., "assets": "/api/assets").
    """
    return {
        "message": "Financial Asset Relationship API",
        "version": "1.0.0",
        "endpoints": {
            "assets": "/api/assets",
            "asset_detail": "/api/assets/{asset_id}",
            "relationships": "/api/relationships",
            "metrics": "/api/metrics",
            "visualization": "/api/visualization",
        },
    }


@app.get("/api/health")
async def health_check():
    """Health check endpoint"""
    return {"status": "healthy", "graph_initialized": True}


@app.get("/api/assets", response_model=List[AssetResponse])
async def get_assets(asset_class: Optional[str] = None, sector: Optional[str] = None):
    """
    List assets, optionally filtered by asset class and sector.

    Parameters:
        asset_class (Optional[str]): Filter to include only assets whose `asset_class.value` equals this string.
        sector (Optional[str]): Filter to include only assets whose `sector` equals this string.

    Returns:
        List[AssetResponse]: AssetResponse objects matching the filters. Each object's `additional_fields` contains any non-null, asset-type-specific attributes as defined in the respective asset model classes.
    """
    try:
        g = get_graph()
        assets = []

        for asset_id, asset in g.assets.items():
            # Apply filters
            if asset_class and asset.asset_class.value != asset_class:
                continue
            if sector and asset.sector != sector:
                continue

            # Build response
            asset_dict = {
                "id": asset.id,
                "symbol": asset.symbol,
                "name": asset.name,
                "asset_class": asset.asset_class.value,
                "sector": asset.sector,
                "price": asset.price,
                "market_cap": asset.market_cap,
                "currency": asset.currency,
                "additional_fields": {},
            }

            # Add asset-specific fields
            for field in [
                "pe_ratio",
                "dividend_yield",
                "earnings_per_share",
                "book_value",
                "yield_to_maturity",
                "coupon_rate",
                "maturity_date",
                "credit_rating",
                "contract_size",
                "delivery_date",
                "volatility",
                "exchange_rate",
                "country",
                "central_bank_rate",
            ]:
                if hasattr(asset, field):
                    value = getattr(asset, field)
                    if value is not None:
                        asset_dict["additional_fields"][field] = value

            assets.append(AssetResponse(**asset_dict))
    except Exception as e:
        logger.exception("Error getting assets:")
        raise HTTPException(status_code=500, detail=str(e)) from e
    else:
        return assets


@app.get("/api/assets/{asset_id}", response_model=AssetResponse)
async def get_asset_detail(asset_id: str):
    """
    Retrieve detailed information for the asset identified by `asset_id`.

    Parameters:
        asset_id (str): Identifier of the asset whose details are requested.

    Returns:
        AssetResponse: Detailed asset information as defined in the AssetResponse model, including core fields and an `additional_fields` map containing any asset-specific attributes that are present and non-null.

    Raises:
        HTTPException: 404 if the asset is not found.
        HTTPException: 500 for unexpected errors while retrieving the asset.
    """
    try:
        g = get_graph()
        if asset_id not in g.assets:
            raise_asset_not_found(asset_id)

        asset = g.assets[asset_id]

        asset_dict = {
            "id": asset.id,
            "symbol": asset.symbol,
            "name": asset.name,
            "asset_class": asset.asset_class.value,
            "sector": asset.sector,
            "price": asset.price,
            "market_cap": asset.market_cap,
            "currency": asset.currency,
            "additional_fields": {},
        }

        # Add all asset-specific fields
        for field in [
            "pe_ratio",
            "dividend_yield",
            "earnings_per_share",
            "book_value",
            "yield_to_maturity",
            "coupon_rate",
            "maturity_date",
            "credit_rating",
            "contract_size",
            "delivery_date",
            "volatility",
            "exchange_rate",
            "country",
            "central_bank_rate",
            "issuer_id",
        ]:
            if hasattr(asset, field):
                value = getattr(asset, field)
                if value is not None:
                    asset_dict["additional_fields"][field] = value

        return AssetResponse(**asset_dict)
    except Exception as e:
        if isinstance(e, HTTPException):
            raise
        logger.exception("Error getting asset detail:")
        raise HTTPException(status_code=500, detail=str(e)) from e


@app.get("/api/assets/{asset_id}/relationships", response_model=List[RelationshipResponse])
async def get_asset_relationships(asset_id: str):
    """
    List outgoing relationships for the specified asset.

    Parameters:
        asset_id (str): Identifier of the asset whose outgoing relationships are requested.

    Returns:
        List[RelationshipResponse]: Outgoing relationship records for the asset (each with source_id, target_id, relationship_type, and strength).

    Raises:
        HTTPException: 404 if the asset is not found; 500 for unexpected errors.
    """
    try:
        g = get_graph()
        if asset_id not in g.assets:
            raise_asset_not_found(asset_id)

        relationships = []

        # Outgoing relationships
        if asset_id in g.relationships:
            for target_id, rel_type, strength in g.relationships[asset_id]:
                relationships.append(
                    RelationshipResponse(
                        source_id=asset_id, target_id=target_id, relationship_type=rel_type, strength=strength
                    )
                )
    except Exception as e:
        if isinstance(e, HTTPException):
            raise
        logger.exception("Error getting asset relationships:")
        raise HTTPException(status_code=500, detail=str(e)) from e
    else:
        return relationships


@app.get("/api/relationships", response_model=List[RelationshipResponse])
async def get_all_relationships():
    """
    List all directed relationships in the initialized asset graph.

    Returns:
        List[RelationshipResponse]: List of relationships where each item contains `source_id`, `target_id`, `relationship_type`, and `strength`.
    """
    try:
        g = get_graph()
        relationships = []

        for source_id, rels in g.relationships.items():
            for target_id, rel_type, strength in rels:
                relationships.append(
                    RelationshipResponse(
                        source_id=source_id, target_id=target_id, relationship_type=rel_type, strength=strength
                    )
                )
    except Exception as e:
        logger.exception("Error getting relationships:")
        raise HTTPException(status_code=500, detail=str(e)) from e
    else:
        return relationships


@app.get("/api/metrics", response_model=MetricsResponse)
async def get_metrics():
    """
    Aggregate network metrics and counts of assets by asset class.

    Returns:
        MetricsResponse: Aggregated metrics including:
            - total_assets: total number of assets.
            - total_relationships: total number of directed relationships.
            - asset_classes: dict mapping asset class name (str) to asset count (int).
            - avg_degree: average node degree (float).
            - max_degree: maximum node degree (int).
            - network_density: network density (float).
            - relationship_density: relationship density (float).

    Raises:
        HTTPException: with status code 500 if metrics cannot be obtained.
    """
    try:
        g = get_graph()
        metrics = g.calculate_metrics()

        # Count assets by class
        asset_classes = {}
        for asset in g.assets.values():
            class_name = asset.asset_class.value
            asset_classes[class_name] = asset_classes.get(class_name, 0) + 1

        return MetricsResponse(
            total_assets=metrics.get("total_assets", 0),
            total_relationships=metrics.get("total_relationships", 0),
            asset_classes=asset_classes,
            avg_degree=metrics.get("avg_degree", 0.0),
            max_degree=metrics.get("max_degree", 0),
            network_density=metrics.get("network_density", 0.0),
            relationship_density=metrics.get("relationship_density", 0.0),
        )
    except Exception as e:
        logger.exception("Error getting metrics:")
        raise HTTPException(status_code=500, detail=str(e)) from e


@app.get("/api/visualization", response_model=VisualizationDataResponse)
async def get_visualization_data():
    """
    Provide nodes and edges prepared for 3D visualization of the asset graph.

    Builds a list of node dictionaries (each with id, name, symbol, asset_class, x, y, z, color, size) and a list of edge dictionaries (each with source, target, relationship_type, strength) suitable for the API response.

    Returns:
        VisualizationDataResponse: An object with `nodes` (list of node dicts) and `edges` (list of edge dicts).

    Raises:
        HTTPException: If visualization data cannot be retrieved or processed; results in a 500 status with the error detail.
    """
    try:
        g = get_graph()
        # get_3d_visualization_data returns: (positions, asset_ids, asset_colors, asset_text, (edges_x, edges_y, edges_z)), but edge coordinates are not used in this endpoint
        positions, asset_ids, asset_colors, asset_text = g.get_3d_visualization_data()[:4]

        nodes = []
        for i, asset_id in enumerate(asset_ids):
            asset = g.assets[asset_id]
            nodes.append(
                {
                    "id": asset_id,
                    "name": asset.name,
                    "symbol": asset.symbol,
                    "asset_class": asset.asset_class.value,
                    "x": float(positions[i, 0]),
                    "y": float(positions[i, 1]),
                    "z": float(positions[i, 2]),
                    "color": asset_colors[i],
                    "size": 5,
                }
            )

        edges = []
        # Build edges directly from graph.relationships to avoid rebuilding from intermediate data structures
        # Only include edges where both source and target are in the asset_ids list
        asset_id_set = set(asset_ids)
        for source_id in g.relationships:
            if source_id not in asset_id_set:
                continue
            for target_id, rel_type, strength in g.relationships[source_id]:
                if target_id in asset_id_set:
                    edges.append(
                        {
                            "source": source_id,
                            "target": target_id,
                            "relationship_type": rel_type,
                            "strength": float(strength),
                        }
                    )

        return VisualizationDataResponse(nodes=nodes, edges=edges)
    except Exception as e:
        logger.exception("Error getting visualization data:")
        raise HTTPException(status_code=500, detail=str(e)) from e


@app.get("/api/asset-classes")
async def get_asset_classes():
    """
    List available asset classes.

    Returns:
        Dict[str, List[str]]: A mapping with key "asset_classes" whose value is a list of asset class string values.
    """
    return {"asset_classes": [ac.value for ac in AssetClass]}


@app.get("/api/sectors")
async def get_sectors():
    """
    List unique sector names present in the global asset graph in sorted order.

    Returns:
        Dict[str, List[str]]: Mapping with key "sectors" to a sorted list of unique sector names.

    Raises:
        HTTPException: Raised with status code 500 if an unexpected error occurs while retrieving sectors.
    """
    try:
        g = get_graph()
        sectors = set()
        for asset in g.assets.values():
            if asset.sector:
                sectors.add(asset.sector)
        return {"sectors": sorted(list(sectors))}
    except Exception as e:
        logger.exception("Error getting sectors:")
        raise HTTPException(status_code=500, detail=str(e)) from e


if __name__ == "__main__":
    import uvicorn

    uvicorn.run(app, host="127.0.0.1", port=8000)<|MERGE_RESOLUTION|>--- conflicted
+++ resolved
@@ -180,18 +180,10 @@
 @limiter.limit("5/minute")
 async def login_for_access_token(request: Request, form_data: OAuth2PasswordRequestForm = Depends()):
     """
-<<<<<<< HEAD
-    Create a JWT access token for a user authenticated by username and password.
-    
-    Parameters:
-        request (Request): Required by the rate limiter for dependency injection; not otherwise used.
-        form_data (OAuth2PasswordRequestForm): Credentials submitted by the client (username and password).
-=======
     Create a JWT access token for a user authenticated with a username and password.
     
     Parameters:
         form_data (OAuth2PasswordRequestForm): Client-submitted credentials (`username` and `password`).
->>>>>>> 4de44792
     
     Returns:
         dict: Mapping with `access_token` (JWT string) and `token_type` set to `'bearer'`.
