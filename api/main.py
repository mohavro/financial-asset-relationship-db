--- conflicted
+++ resolved
@@ -32,25 +32,8 @@
 ENV = os.getenv("ENV", "development").lower()
 
 def validate_origin(origin: str) -> bool:
-<<<<<<< HEAD
-    """
-    Check whether an origin URL is allowed for CORS.
-    
-    Valid origins include localhost/127.0.0.1 (optional port), Vercel preview deployments, and configured production domains.
-    Note: The example patterns for production domains (e.g., `*.vercel.app`, `*.yourdomain.com`) are placeholders. Update the regex patterns in this function for your actual deployment domains.
-    
-    Parameters:
-        origin (str): The origin URL to validate (including scheme).
-    
-    Returns:
-        True if the origin matches allowed development, Vercel preview, or configured production domain patterns, False otherwise.
-    """
-    # SECURITY: HTTP is insecure and should not be allowed in production.
-    # Only permit HTTP localhost in development mode to prevent accidental exposure to insecure origins.
-=======
     """Validate that an origin matches expected patterns"""
     # Allow HTTP localhost only in development
->>>>>>> 62cd1e45
     if ENV == "development" and re.match(r'^http://(localhost|127\.0\.0\.1)(:\d+)?$', origin):
         return True
     # Allow HTTPS localhost in any environment
@@ -250,15 +233,10 @@
             
             assets.append(AssetResponse(**asset_dict))
     except Exception as e:
-<<<<<<< HEAD
-        logger.exception("Error getting assets")
-        raise HTTPException(status_code=500, detail=str(e)) from e
-=======
         logger.exception("Error getting assets:")
         raise HTTPException(status_code=500, detail=str(e)) from e
     else:
         return assets
->>>>>>> 62cd1e45
 
 
 @app.get("/api/assets/{asset_id}", response_model=AssetResponse)
@@ -308,13 +286,9 @@
         
         return AssetResponse(**asset_dict)
     except Exception as e:
-<<<<<<< HEAD
-        logger.exception("Error getting asset detail")
-=======
         if isinstance(e, HTTPException):
             raise
         logger.exception("Error getting asset detail:")
->>>>>>> 62cd1e45
         raise HTTPException(status_code=500, detail=str(e)) from e
 
 
@@ -350,17 +324,12 @@
                     strength=strength
                 ))
     except Exception as e:
-<<<<<<< HEAD
-        logger.exception("Error getting asset relationships")
-        raise HTTPException(status_code=500, detail=str(e)) from e
-=======
         if isinstance(e, HTTPException):
             raise
         logger.exception("Error getting asset relationships:")
         raise HTTPException(status_code=500, detail=str(e)) from e
     else:
         return relationships
->>>>>>> 62cd1e45
 
 
 @app.get("/api/relationships", response_model=List[RelationshipResponse])
@@ -384,15 +353,10 @@
                     strength=strength
                 ))
     except Exception as e:
-<<<<<<< HEAD
-        logger.exception("Error getting relationships")
-        raise HTTPException(status_code=500, detail=str(e)) from e
-=======
         logger.exception("Error getting relationships:")
         raise HTTPException(status_code=500, detail=str(e)) from e
     else:
         return relationships
->>>>>>> 62cd1e45
 
 
 @app.get("/api/metrics", response_model=MetricsResponse)
@@ -433,11 +397,7 @@
             network_density=metrics.get("network_density", 0.0)
         )
     except Exception as e:
-<<<<<<< HEAD
-        logger.exception("Error getting metrics")
-=======
         logger.exception("Error getting metrics:")
->>>>>>> 62cd1e45
         raise HTTPException(status_code=500, detail=str(e)) from e
 
 
@@ -483,11 +443,7 @@
         
         return VisualizationDataResponse(nodes=nodes, edges=edges)
     except Exception as e:
-<<<<<<< HEAD
-        logger.exception("Error getting visualization data")
-=======
         logger.exception("Error getting visualization data:")
->>>>>>> 62cd1e45
         raise HTTPException(status_code=500, detail=str(e)) from e
 
 
@@ -523,11 +479,7 @@
                 sectors.add(asset.sector)
         return {"sectors": sorted(list(sectors))}
     except Exception as e:
-<<<<<<< HEAD
-        logger.exception("Error getting sectors")
-=======
         logger.exception("Error getting sectors:")
->>>>>>> 62cd1e45
         raise HTTPException(status_code=500, detail=str(e)) from e
 
 
