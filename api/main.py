# Comprehensive test coverage available in tests/unit/test_api_main.py
"""FastAPI backend for Financial Asset Relationship Database"""

from fastapi import FastAPI, HTTPException
from fastapi.middleware.cors import CORSMiddleware
from pydantic import BaseModel
from typing import Dict, List, Optional, Any
import logging
import os
import re
import threading

from src.logic.asset_graph import AssetRelationshipGraph
from src.data.real_data_fetcher import RealDataFetcher
from src.models.financial_models import AssetClass

# Configure logging
logging.basicConfig(level=logging.INFO)
logger = logging.getLogger(__name__)

# Initialize FastAPI app
app = FastAPI(
    title="Financial Asset Relationship API",
    description="REST API for Financial Asset Relationship Database",
    version="1.0.0"
)

# Configure CORS for Next.js frontend
# Note: Update allowed origins for production deployment

# Determine environment (default to 'development' if not set)
ENV = os.getenv("ENV", "development").lower()


def validate_origin(origin: str) -> bool:
    """Validate that an origin matches expected patterns"""
    # Use module-level ENV variable for environment
    current_env = ENV

    # Allow HTTP localhost only in development
    if current_env == "development" and re.match(r'^http://(localhost|127\.0\.0\.1)(:\d+)?$', origin):
        return True
    # Allow HTTPS localhost in any environment
    if re.match(r'^https://(localhost|127\.0\.0\.1)(:\d+)?$', origin):
        return True
    # Allow Vercel preview deployment URLs (e.g., https://project-git-branch-user.vercel.app)
    if re.match(r'^https://[a-zA-Z0-9\-\.]+\.vercel\.app$', origin):
        return True
    # Allow valid HTTPS URLs with proper domains
    if re.match(r'^https://[a-zA-Z0-9]([a-zA-Z0-9\-]{0,61}[a-zA-Z0-9])?(\.[a-zA-Z0-9]([a-zA-Z0-9\-]{0,61}[a-zA-Z0-9])?)*\.[a-zA-Z]{2,}$', origin):
        return True
    return False


# Set allowed_origins based on environment
allowed_origins = []
if ENV == "development":
    allowed_origins.extend([
        "http://localhost:3000",
        "http://localhost:7860",
        "https://localhost:3000",
        "https://localhost:7860",
    ])
else:
    # In production, only allow HTTPS localhost (if needed for testing)
    allowed_origins.extend([
        "https://localhost:3000",
        "https://localhost:7860",
    ])

# Add production origins from environment variable if set
if os.getenv("ALLOWED_ORIGINS"):
    additional_origins = os.getenv("ALLOWED_ORIGINS").split(",")
    for origin in additional_origins:
        stripped_origin = origin.strip()
        if validate_origin(stripped_origin):
            allowed_origins.append(stripped_origin)
        else:
            logger.warning(f"Skipping invalid CORS origin: {stripped_origin}")

app.add_middleware(
    CORSMiddleware,
    allow_origins=allowed_origins,
    allow_credentials=True,
    allow_methods=["*"],
    allow_headers=["*"],
)

# Global graph instance and lock for thread-safe lazy initialization
graph: Optional[AssetRelationshipGraph] = None
graph_lock = threading.Lock()


def get_graph() -> AssetRelationshipGraph:
    """
    Get or create the global graph instance with thread-safe initialization.

    Uses double-check locking pattern for efficiency. If the graph has not been
    initialized, this function will create it using real data.

    Returns:
        AssetRelationshipGraph: The initialized graph instance.

    Raises:
        Exception: If graph initialization fails.
    """
    global graph
    if graph is None:
        with graph_lock:
            # Double-check inside lock
            if graph is None:
                try:
                    fetcher = RealDataFetcher()
                    graph = fetcher.create_real_database()
                    logger.info("Graph initialized successfully")
                except Exception:
                    logger.exception("Failed to initialize graph")
                    raise
    return graph


def get_graph() -> AssetRelationshipGraph:
    """
    Return the global graph instance with safety check.
    
    Returns:
        AssetRelationshipGraph: The initialized graph instance.
    
    Raises:
        HTTPException: If graph is not initialized (status 500).
    """
    if graph is None:
        logger.error("Graph is not initialized")
        raise HTTPException(status_code=500, detail="Graph not initialized")
    return graph


def raise_asset_not_found(asset_id: str, resource_type: str = "Asset") -> None:
    """
    Raise HTTPException for missing resources.

    Args:
        asset_id (str): ID of the asset that was not found.
        resource_type (str): Type of resource (default: "Asset").
    """
    raise HTTPException(status_code=404, detail=f"{resource_type} {asset_id} not found")


# Pydantic models for API responses
class AssetResponse(BaseModel):
    id: str
    symbol: str
    name: str
    asset_class: str
    sector: str
    price: float
    market_cap: Optional[float] = None
    currency: str = "USD"
    additional_fields: Dict[str, Any] = {}


class RelationshipResponse(BaseModel):
    source_id: str
    target_id: str
    relationship_type: str
    strength: float


class MetricsResponse(BaseModel):
    total_assets: int
    total_relationships: int
    asset_classes: Dict[str, int]
    avg_degree: float
    max_degree: int
    network_density: float


class VisualizationDataResponse(BaseModel):
    nodes: List[Dict[str, Any]]
    edges: List[Dict[str, Any]]


@app.get("/")
async def root():
    """
    Provide basic API metadata and a listing of available endpoints.

    Returns:
        Dict[str, Union[str, Dict[str, str]]]: A mapping containing:
            - "message": short API description string.
            - "version": API version string.
            - "endpoints": dict mapping endpoint keys to their URL paths (e.g., "assets": "/api/assets").
    """
    return {
        "message": "Financial Asset Relationship API",
        "version": "1.0.0",
        "endpoints": {
            "assets": "/api/assets",
            "asset_detail": "/api/assets/{asset_id}",
            "relationships": "/api/relationships",
            "metrics": "/api/metrics",
            "visualization": "/api/visualization"
        }
    }


@app.get("/api/health")
async def health_check():
    """Health check endpoint"""
    return {"status": "healthy", "graph_initialized": True}


@app.get("/api/assets", response_model=List[AssetResponse])
async def get_assets(
    asset_class: Optional[str] = None,
    sector: Optional[str] = None
):
    """
    List assets, optionally filtered by asset class and sector.

    Parameters:
        asset_class (Optional[str]): Filter to include only assets whose `asset_class.value` equals this string.
        sector (Optional[str]): Filter to include only assets whose `sector` equals this string.

    Returns:
        List[AssetResponse]: AssetResponse objects matching the filters. Each object's `additional_fields` contains any non-null, asset-type-specific attributes as defined in the respective asset model classes.
    """
    try:
        g = get_graph()
        assets = []
<<<<<<< HEAD
        
=======

>>>>>>> 052c4ef7
        for asset_id, asset in g.assets.items():
            # Apply filters
            if asset_class and asset.asset_class.value != asset_class:
                continue
            if sector and asset.sector != sector:
                continue

            # Build response
            asset_dict = {
                "id": asset.id,
                "symbol": asset.symbol,
                "name": asset.name,
                "asset_class": asset.asset_class.value,
                "sector": asset.sector,
                "price": asset.price,
                "market_cap": asset.market_cap,
                "currency": asset.currency,
                "additional_fields": {}
            }

            # Add asset-specific fields
            for field in ["pe_ratio", "dividend_yield", "earnings_per_share", "book_value",
                          "yield_to_maturity", "coupon_rate", "maturity_date", "credit_rating",
                          "contract_size", "delivery_date", "volatility",
                          "exchange_rate", "country", "central_bank_rate"]:
                if hasattr(asset, field):
                    value = getattr(asset, field)
                    if value is not None:
                        asset_dict["additional_fields"][field] = value

            assets.append(AssetResponse(**asset_dict))
    except Exception as e:
        logger.exception("Error getting assets:")
        raise HTTPException(status_code=500, detail=str(e)) from e
    else:
        return assets


@app.get("/api/assets/{asset_id}", response_model=AssetResponse)
async def get_asset_detail(asset_id: str):
    """
    Retrieve detailed information for the asset identified by `asset_id`.

    Parameters:
        asset_id (str): Identifier of the asset whose details are requested.

    Returns:
        AssetResponse: Detailed asset information as defined in the AssetResponse model, including core fields and an `additional_fields` map containing any asset-specific attributes that are present and non-null.

    Raises:
        HTTPException: 404 if the asset is not found.
        HTTPException: 500 for unexpected errors while retrieving the asset.
    """
    try:
        g = get_graph()
<<<<<<< HEAD
        
        if asset_id not in g.assets:
            raise_asset_not_found(asset_id)
        
        asset = g.assets[asset_id]
        
=======
        if asset_id not in g.assets:
            raise_asset_not_found(asset_id)

        asset = g.assets[asset_id]

>>>>>>> 052c4ef7
        asset_dict = {
            "id": asset.id,
            "symbol": asset.symbol,
            "name": asset.name,
            "asset_class": asset.asset_class.value,
            "sector": asset.sector,
            "price": asset.price,
            "market_cap": asset.market_cap,
            "currency": asset.currency,
            "additional_fields": {}
        }

        # Add all asset-specific fields
        for field in ["pe_ratio", "dividend_yield", "earnings_per_share", "book_value",
                      "yield_to_maturity", "coupon_rate", "maturity_date", "credit_rating",
                      "contract_size", "delivery_date", "volatility",
                      "exchange_rate", "country", "central_bank_rate", "issuer_id"]:
            if hasattr(asset, field):
                value = getattr(asset, field)
                if value is not None:
                    asset_dict["additional_fields"][field] = value

        return AssetResponse(**asset_dict)
    except Exception as e:
        if isinstance(e, HTTPException):
            raise
        logger.exception("Error getting asset detail:")
        raise HTTPException(status_code=500, detail=str(e)) from e


@app.get("/api/assets/{asset_id}/relationships", response_model=List[RelationshipResponse])
async def get_asset_relationships(asset_id: str):
    """
    List outgoing relationships for the specified asset.

    Parameters:
        asset_id (str): Identifier of the asset whose outgoing relationships are requested.

    Returns:
        List[RelationshipResponse]: Outgoing relationship records for the asset (each with source_id, target_id, relationship_type, and strength).

    Raises:
        HTTPException: 404 if the asset is not found; 500 for unexpected errors.
    """
    try:
        g = get_graph()
<<<<<<< HEAD
        
=======
>>>>>>> 052c4ef7
        if asset_id not in g.assets:
            raise_asset_not_found(asset_id)

        relationships = []

        # Outgoing relationships
        if asset_id in g.relationships:
            for target_id, rel_type, strength in g.relationships[asset_id]:
                relationships.append(RelationshipResponse(
                    source_id=asset_id,
                    target_id=target_id,
                    relationship_type=rel_type,
                    strength=strength
                ))
    except Exception as e:
        if isinstance(e, HTTPException):
            raise
        logger.exception("Error getting asset relationships:")
        raise HTTPException(status_code=500, detail=str(e)) from e
    else:
        return relationships


@app.get("/api/relationships", response_model=List[RelationshipResponse])
async def get_all_relationships():
    """
    List all directed relationships in the initialized asset graph.

    Returns:
        List[RelationshipResponse]: List of relationships where each item contains `source_id`, `target_id`, `relationship_type`, and `strength`.
    """
    try:
        g = get_graph()
        relationships = []
<<<<<<< HEAD
        
=======

>>>>>>> 052c4ef7
        for source_id, rels in g.relationships.items():
            for target_id, rel_type, strength in rels:
                relationships.append(RelationshipResponse(
                    source_id=source_id,
                    target_id=target_id,
                    relationship_type=rel_type,
                    strength=strength
                ))
    except Exception as e:
        logger.exception("Error getting relationships:")
        raise HTTPException(status_code=500, detail=str(e)) from e
    else:
        return relationships


@app.get("/api/metrics", response_model=MetricsResponse)
async def get_metrics():
    """
    Return aggregated network metrics and counts of assets grouped by asset class.

    Builds a MetricsResponse containing overall network statistics and a mapping from asset class name to the number of assets in that class.

    Returns:
        MetricsResponse: Object with the following fields:
            - total_assets: total number of assets in the graph.
            - total_relationships: total number of directed relationships in the graph.
            - asset_classes: dict mapping asset class name (str) to its asset count (int).
            - avg_degree: average node degree (float).
            - max_degree: maximum node degree (int).
            - network_density: network density (float).

    Raises:
        HTTPException: with status code 500 if metrics cannot be obtained.
    """
    try:
        g = get_graph()
        metrics = g.calculate_metrics()
<<<<<<< HEAD
        
=======

>>>>>>> 052c4ef7
        # Count assets by class
        asset_classes = {}
        for asset in g.assets.values():
            class_name = asset.asset_class.value
            asset_classes[class_name] = asset_classes.get(class_name, 0) + 1

        return MetricsResponse(
            total_assets=metrics.get("total_assets", 0),
            total_relationships=metrics.get("total_relationships", 0),
            asset_classes=asset_classes,
            avg_degree=metrics.get("avg_degree", 0.0),
            max_degree=metrics.get("max_degree", 0),
            network_density=metrics.get("network_density", 0.0)
        )
    except Exception as e:
        logger.exception("Error getting metrics:")
        raise HTTPException(status_code=500, detail=str(e)) from e


@app.get("/api/visualization", response_model=VisualizationDataResponse)
async def get_visualization_data():
    """
    Provide nodes and edges prepared for 3D visualization of the asset graph.

    Builds a list of node dictionaries (each with id, name, symbol, asset_class, x, y, z, color, size) and a list of edge dictionaries (each with source, target, relationship_type, strength) suitable for the API response.

    Returns:
        VisualizationDataResponse: An object with `nodes` (list of node dicts) and `edges` (list of edge dicts).

    Raises:
        HTTPException: If visualization data cannot be retrieved or processed; results in a 500 status with the error detail.
    """
    try:
        g = get_graph()
        # get_3d_visualization_data returns: (positions, asset_ids, asset_colors, asset_text, (edges_x, edges_y, edges_z)), but edge coordinates are not used in this endpoint
        positions, asset_ids, asset_colors, asset_text = g.get_3d_visualization_data()[:4]
<<<<<<< HEAD
        
=======

>>>>>>> 052c4ef7
        nodes = []
        for i, asset_id in enumerate(asset_ids):
            asset = g.assets[asset_id]
            nodes.append({
                "id": asset_id,
                "name": asset.name,
                "symbol": asset.symbol,
                "asset_class": asset.asset_class.value,
                "x": float(positions[i, 0]),
                "y": float(positions[i, 1]),
                "z": float(positions[i, 2]),
                "color": asset_colors[i],
                "size": 5
            })

        edges = []
        # Build edges directly from graph relationships (O(e) instead of O(e × n²))
        # Only include edges where both source and target are in the asset_ids list
        asset_id_set = set(asset_ids)
        for source_id in g.relationships:
            if source_id not in asset_id_set:
                continue
            for target_id, rel_type, strength in g.relationships[source_id]:
                if target_id in asset_id_set:
                    edges.append({
                        "source": source_id,
                        "target": target_id,
                        "relationship_type": rel_type,
                        "strength": float(strength)
                    })

        return VisualizationDataResponse(nodes=nodes, edges=edges)
    except Exception as e:
        logger.exception("Error getting visualization data:")
        raise HTTPException(status_code=500, detail=str(e)) from e


@app.get("/api/asset-classes")
async def get_asset_classes():
    """
    List available asset classes.

    Returns:
        Dict[str, List[str]]: A mapping with key "asset_classes" whose value is a list of asset class string values.
    """
    return {
        "asset_classes": [ac.value for ac in AssetClass]
    }


@app.get("/api/sectors")
async def get_sectors():
    """
    List unique sector names present in the global asset graph in sorted order.

    Returns:
        Dict[str, List[str]]: Mapping with key "sectors" to a sorted list of unique sector names.

    Raises:
        HTTPException: Raised with status code 500 if an unexpected error occurs while retrieving sectors.
    """
    try:
        g = get_graph()
        sectors = set()
        for asset in g.assets.values():
            if asset.sector:
                sectors.add(asset.sector)
        return {"sectors": sorted(list(sectors))}
    except Exception as e:
        logger.exception("Error getting sectors:")
        raise HTTPException(status_code=500, detail=str(e)) from e


if __name__ == "__main__":
    import uvicorn
    uvicorn.run(app, host="127.0.0.1", port=8000)<|MERGE_RESOLUTION|>--- conflicted
+++ resolved
@@ -228,11 +228,7 @@
     try:
         g = get_graph()
         assets = []
-<<<<<<< HEAD
-        
-=======
-
->>>>>>> 052c4ef7
+
         for asset_id, asset in g.assets.items():
             # Apply filters
             if asset_class and asset.asset_class.value != asset_class:
@@ -288,20 +284,11 @@
     """
     try:
         g = get_graph()
-<<<<<<< HEAD
-        
         if asset_id not in g.assets:
             raise_asset_not_found(asset_id)
-        
+
         asset = g.assets[asset_id]
-        
-=======
-        if asset_id not in g.assets:
-            raise_asset_not_found(asset_id)
-
-        asset = g.assets[asset_id]
-
->>>>>>> 052c4ef7
+
         asset_dict = {
             "id": asset.id,
             "symbol": asset.symbol,
@@ -348,10 +335,6 @@
     """
     try:
         g = get_graph()
-<<<<<<< HEAD
-        
-=======
->>>>>>> 052c4ef7
         if asset_id not in g.assets:
             raise_asset_not_found(asset_id)
 
@@ -386,11 +369,7 @@
     try:
         g = get_graph()
         relationships = []
-<<<<<<< HEAD
-        
-=======
-
->>>>>>> 052c4ef7
+
         for source_id, rels in g.relationships.items():
             for target_id, rel_type, strength in rels:
                 relationships.append(RelationshipResponse(
@@ -428,11 +407,7 @@
     try:
         g = get_graph()
         metrics = g.calculate_metrics()
-<<<<<<< HEAD
-        
-=======
-
->>>>>>> 052c4ef7
+
         # Count assets by class
         asset_classes = {}
         for asset in g.assets.values():
@@ -469,11 +444,7 @@
         g = get_graph()
         # get_3d_visualization_data returns: (positions, asset_ids, asset_colors, asset_text, (edges_x, edges_y, edges_z)), but edge coordinates are not used in this endpoint
         positions, asset_ids, asset_colors, asset_text = g.get_3d_visualization_data()[:4]
-<<<<<<< HEAD
-        
-=======
-
->>>>>>> 052c4ef7
+
         nodes = []
         for i, asset_id in enumerate(asset_ids):
             asset = g.assets[asset_id]
