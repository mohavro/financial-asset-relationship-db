--- conflicted
+++ resolved
@@ -5,14 +5,9 @@
 from typing import Dict, List, Optional, Any
 from pydantic import BaseModel
 import logging
-<<<<<<< HEAD
-# Remove this line entirely:
-# import threading
-=======
 import threading
 import os
 import re
->>>>>>> 22e2c1ba
 
 from src.logic.asset_graph import AssetRelationshipGraph
 from src.data.sample_data import create_sample_database
@@ -37,31 +32,6 @@
 
 def validate_origin(origin: str) -> bool:
     """
-<<<<<<< HEAD
-    Check whether the provided origin URL is allowed by the application's CORS rules.
-    
-    Security Note: HTTP is only allowed in development for local testing.
-    In production, ensure all origins use HTTPS to prevent MITM attacks.
-    """
-    # Allow HTTP localhost only in development (INSECURE - for local testing only)
-    if ENV == "development" and re.match(r'^http://(localhost|127\.0\.0\.1)(:\d+)?$', origin):
-        return True
-    """
-    Check whether the provided origin URL is allowed by the application's CORS rules.
-    
-    Accepted origins include:
-    - HTTPS origins for any localhost or 127.0.0.1 (with optional port).
-    - HTTP localhost origins when ENV is "development" (with optional port).
-    - Vercel preview deployment URLs (domains ending with `.vercel.app`).
-    - Other well-formed HTTPS domains (standard domain names with a TLD).
-    
-    Parameters:
-        origin (str): The origin URL to validate (e.g., "https://example.com" or "http://localhost:3000").
-    
-    Returns:
-        bool: `True` if the origin matches an allowed pattern, `False` otherwise.
-    """
-=======
     Check whether an origin URL is allowed for CORS.
     
     Valid origins include localhost/127.0.0.1 (optional port), Vercel preview deployments, and configured production domains.
@@ -76,7 +46,6 @@
     # Allow localhost and 127.0.0.1 for development
     if re.match(r'^https?://(localhost|127\.0\.0\.1)(:\d+)?$', origin):
     """Validate that an origin matches expected patterns"""  # Move this to the top of the function
->>>>>>> 22e2c1ba
     # Allow HTTP localhost only in development
     if ENV == "development" and re.match(r'^http://(localhost|127\.0\.0\.1)(:\d+)?$', origin):
         return True
@@ -125,10 +94,6 @@
     allow_headers=["*"],
 )
 
-<<<<<<< HEAD
-# Global graph instance initialized with sample data
-graph: AssetRelationshipGraph = create_sample_database()
-=======
 # Global graph instance with thread-safe initialization
 graph: Optional[AssetRelationshipGraph] = None
 graph_lock = threading.Lock()
@@ -152,7 +117,6 @@
                 from src.data.sample_data import create_sample_database
                 graph = create_sample_database()
     return graph
->>>>>>> 22e2c1ba
 
 
 # Pydantic models for API responses
@@ -192,15 +156,6 @@
 @app.get("/")
 async def root():
     """
-<<<<<<< HEAD
-    Provide basic API information including the API title, version, and available endpoint paths.
-    
-    Returns:
-        dict: A mapping with keys:
-            - "message": brief API title string,
-            - "version": API version string,
-            - "endpoints": dict mapping endpoint names to their URL paths.
-=======
     Provide basic API metadata and a listing of available endpoints.
     
     Returns:
@@ -208,7 +163,6 @@
             - "message": short API description string.
             - "version": API version string.
             - "endpoints": dict mapping endpoint keys to their URL paths (e.g., "assets": "/api/assets").
->>>>>>> 22e2c1ba
     """
     return {
         "message": "Financial Asset Relationship API",
@@ -226,21 +180,12 @@
 @app.get("/api/health")
 async def health_check():
     """
-<<<<<<< HEAD
-    Report the API health and whether the in-memory asset relationship graph is initialized.
-    
-    Returns:
-        dict: A mapping with keys:
-            - "status" (str): Health status string, e.g., "healthy".
-            - "graph_initialized" (bool): `True` if the in-memory graph instance exists, `False` otherwise.
-=======
     Return API health status and whether the global graph has been initialized.
     
     Returns:
         dict: A dictionary with the following keys:
             - status (str): String indicating overall service health ("healthy").
             - graph_initialized (bool): True if the global graph has been created, False otherwise.
->>>>>>> 22e2c1ba
     """
     return {"status": "healthy", "graph_initialized": graph is not None}
     """Health check endpoint"""
@@ -256,22 +201,11 @@
     Return a list of assets, optionally filtered by asset class and sector.
     
     Parameters:
-<<<<<<< HEAD
-        asset_class (Optional[str]): If provided, include only assets whose asset_class.value equals this string.
-        sector (Optional[str]): If provided, include only assets whose sector equals this string.
-    
-    Returns:
-        List[AssetResponse]: A list of matching assets with optional filters applied.
-    
-    Raises:
-        HTTPException: Raised with status code 500 if an unexpected error occurs while retrieving assets.
-=======
         asset_class (Optional[str]): Filter to include only assets whose `asset_class.value` equals this string.
         sector (Optional[str]): Filter to include only assets whose `sector` equals this string.
     
     Returns:
         List[AssetResponse]: AssetResponse objects matching the filters. Each object's `additional_fields` contains any non-null, asset-type-specific attributes as defined in the respective asset model classes.
->>>>>>> 22e2c1ba
     """
     try:
         g = graph
@@ -321,17 +255,6 @@
     Retrieve detailed information for the asset identified by `asset_id`.
     
     Parameters:
-<<<<<<< HEAD
-        asset_id (str): The asset identifier to retrieve detailed information for.
-    
-    Returns:
-        AssetResponse: Detailed asset data including core fields and an `additional_fields`
-        mapping of asset-specific attributes (e.g., `pe_ratio`, `dividend_yield`, `issuer_id`).
-    
-    Raises:
-        HTTPException: Status 404 if the asset is not found.
-        HTTPException: Status 500 for unexpected server errors.
-=======
         asset_id (str): Identifier of the asset whose details are requested.
     
     Returns:
@@ -340,7 +263,6 @@
     Raises:
         HTTPException: 404 if the asset is not found.
         HTTPException: 500 for unexpected errors while retrieving the asset.
->>>>>>> 22e2c1ba
     """
     try:
         g = graph
@@ -383,15 +305,6 @@
 @app.get("/api/assets/{asset_id}/relationships", response_model=List[RelationshipResponse])
 async def get_asset_relationships(asset_id: str):
     """
-<<<<<<< HEAD
-    Retrieve relationships originating from the given asset.
-    
-    Parameters:
-        asset_id (str): The asset identifier to retrieve relationships for.
-    
-    Returns:
-        List[RelationshipResponse]: A list of relationship objects representing outgoing relationships from the specified asset.
-=======
     Return all outgoing relationships for the asset identified by `asset_id`.
     
     Parameters:
@@ -402,7 +315,6 @@
     
     Raises:
         HTTPException: 404 if the asset is not found; 500 for other errors.
->>>>>>> 22e2c1ba
     """
     try:
         g = graph
@@ -433,20 +345,10 @@
 @app.get("/api/relationships", response_model=List[RelationshipResponse])
 async def get_all_relationships():
     """
-<<<<<<< HEAD
-    Retrieve all relationships present in the graph.
-    
-    Returns:
-        List[RelationshipResponse]: A list of RelationshipResponse objects where each item contains the relationship's source_id, target_id, relationship_type, and strength.
-    
-    Raises:
-        HTTPException: Raised with status code 500 if an internal error occurs while retrieving relationships.
-=======
     Return a list of all relationships present in the initialized asset graph.
     
     Returns:
         List[RelationshipResponse]: List of directed relationships; each item contains `source_id`, `target_id`, `relationship_type`, and `strength`.
->>>>>>> 22e2c1ba
     """
     try:
         g = graph
@@ -470,21 +372,6 @@
 @app.get("/api/metrics", response_model=MetricsResponse)
 async def get_metrics():
     """
-<<<<<<< HEAD
-    Produce aggregated network metrics for the asset relationship graph.
-    
-    Returns:
-        MetricsResponse: Aggregated metrics with snake_case JSON field names:
-            - total_assets: total number of assets
-            - total_relationships: total number of relationships
-            - asset_classes: mapping from asset class name to asset count
-            - avg_degree: average degree of nodes
-            - max_degree: maximum node degree
-            - network_density: density of the network
-    
-    Raises:
-        HTTPException: With status code 500 if metrics cannot be retrieved.
-=======
     Retrieve network metrics and counts of assets grouped by asset class from the global graph.
     
     Builds a MetricsResponse containing aggregated network statistics and a mapping of asset class names to their asset counts.
@@ -500,7 +387,6 @@
     
     Raises:
         HTTPException: with status code 500 if metrics cannot be obtained.
->>>>>>> 22e2c1ba
     """
     try:
         g = graph
@@ -528,17 +414,6 @@
 @app.get("/api/visualization", response_model=VisualizationDataResponse)
 async def get_visualization_data():
     """
-<<<<<<< HEAD
-    Return 3D visualization nodes and edges representing the asset graph.
-    
-    Returns:
-        VisualizationDataResponse: An object with:
-            - nodes: list of dicts each containing `id`, `name`, `symbol`, `asset_class`, `x`, `y`, `z`, `color`, and `size`.
-            - edges: list of dicts each containing `source`, `target`, `relationship_type`, and `strength`.
-    
-    Raises:
-        HTTPException: If visualization data cannot be retrieved or an internal error occurs.
-=======
     Provide nodes and edges prepared for 3D visualization of the asset graph.
     
     Builds a list of node dictionaries (each with id, name, symbol, asset_class, x, y, z, color, size) and a list of edge dictionaries (each with source, target, relationship_type, strength) suitable for the API response.
@@ -548,7 +423,6 @@
     
     Raises:
         HTTPException: If visualization data cannot be retrieved or processed; results in a 500 status with the error detail.
->>>>>>> 22e2c1ba
     """
     try:
         g = graph
@@ -586,17 +460,10 @@
 @app.get("/api/asset-classes")
 async def get_asset_classes():
     """
-<<<<<<< HEAD
-    Return the available asset class values.
-    
-    Returns:
-        dict: Mapping with key "asset_classes" to a list of asset class values as strings.
-=======
     List available asset classes.
     
     Returns:
         Dict[str, List[str]]: A mapping with key "asset_classes" whose value is a list of asset class string values.
->>>>>>> 22e2c1ba
     """
     return {
         "asset_classes": [ac.value for ac in AssetClass]
@@ -606,15 +473,6 @@
 @app.get("/api/sectors")
 async def get_sectors():
     """
-<<<<<<< HEAD
-    Return a sorted list of unique sector names present in the graph.
-    
-    Returns:
-        dict: A mapping with key "sectors" to a sorted list of sector names (List[str]).
-    
-    Raises:
-        HTTPException: Raised with status_code 500 if an unexpected error occurs while retrieving sectors.
-=======
     Return a sorted list of unique sectors present in the asset graph.
     
     Returns:
@@ -622,7 +480,6 @@
     
     Raises:
         HTTPException: If an error occurs while retrieving sectors (responds with status 500).
->>>>>>> 22e2c1ba
     """
     try:
         g = graph
