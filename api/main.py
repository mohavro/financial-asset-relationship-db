# Comprehensive test coverage available in tests/unit/test_api_main.py
"""FastAPI backend for Financial Asset Relationship Database"""

<<<<<<< HEAD
from contextlib import asynccontextmanager
from typing import Dict, List, Optional, Any, Callable
=======
>>>>>>> ead2ebab
import logging
import os
import re
import threading
from contextlib import asynccontextmanager
from datetime import timedelta
from typing import Any, Dict, List, Optional

from fastapi import Depends, FastAPI, HTTPException, Request, status
from fastapi.middleware.cors import CORSMiddleware
from fastapi.security import OAuth2PasswordRequestForm
from pydantic import BaseModel
from slowapi import Limiter, _rate_limit_exceeded_handler
from slowapi.errors import RateLimitExceeded
from slowapi.util import get_remote_address

from src.data.real_data_fetcher import RealDataFetcher
from src.logic.asset_graph import AssetRelationshipGraph
from src.models.financial_models import AssetClass

from .auth import Token, authenticate_user, create_access_token

# Configure logging
logging.basicConfig(level=logging.INFO)
logger = logging.getLogger(__name__)

# Authentication settings
ACCESS_TOKEN_EXPIRE_MINUTES = 30

# Global graph instance with thread-safe initialization and configurable factory
graph: Optional[AssetRelationshipGraph] = None
graph_factory: Optional[Callable[[], AssetRelationshipGraph]] = None
graph_lock = threading.Lock()


def get_graph() -> AssetRelationshipGraph:
    """
    Get or create the global graph instance with thread-safe initialization.

    Uses double-check locking pattern for efficiency in concurrent environments.
    The graph is lazily initialized on first access or during application startup.

    Returns:
        AssetRelationshipGraph: The initialized graph instance.
    """
    global graph
    if graph is None:
        with graph_lock:
            if graph is None:
                graph = _initialize_graph()
                logger.info("Graph initialized successfully")
    return graph


def set_graph(graph_instance: AssetRelationshipGraph) -> None:
    """Explicitly set the global graph instance."""
    global graph, graph_factory
    with graph_lock:
        graph = graph_instance
        graph_factory = None


def set_graph_factory(factory: Optional[Callable[[], AssetRelationshipGraph]]) -> None:
    """Configure a custom factory used to build the graph on demand."""
    global graph, graph_factory
    with graph_lock:
        graph_factory = factory
        graph = None


def reset_graph() -> None:
    """Reset the graph and any configured factory."""
    set_graph_factory(None)


def _initialize_graph() -> AssetRelationshipGraph:
    """Resolve and build the graph using the configured strategy."""
    if graph_factory is not None:
        return graph_factory()

    cache_path = os.getenv("GRAPH_CACHE_PATH")
    use_real_data = _should_use_real_data_fetcher()

    if cache_path:
        fetcher = RealDataFetcher(cache_path=cache_path, enable_network=use_real_data)
        return fetcher.create_real_database()

    if use_real_data:
        cache_path_env = os.getenv("REAL_DATA_CACHE_PATH")
        fetcher = RealDataFetcher(cache_path=cache_path_env, enable_network=True)
        return fetcher.create_real_database()

    from src.data.sample_data import create_sample_database

    return create_sample_database()


def _should_use_real_data_fetcher() -> bool:
    """Check environment flag to determine if real data should be used."""
    flag = os.getenv("USE_REAL_DATA_FETCHER", "false")
    return flag.strip().lower() in {"1", "true", "yes", "on"}


@asynccontextmanager
async def lifespan(app: FastAPI):
    """
    Application lifespan event handler.

    Initializes the graph during startup and handles cleanup on shutdown.
    This ensures the database is ready before handling any requests.
    """
    # Startup
    try:
        get_graph()
        logger.info("Application startup complete - graph initialized")
    except Exception:
        logger.exception("Failed to initialize graph during startup")
        raise

    yield

    # Shutdown (cleanup if needed)
    logger.info("Application shutdown")


# Initialize rate limiter
limiter = Limiter(key_func=get_remote_address)

# Initialize FastAPI app with lifespan handler
app = FastAPI(
    title="Financial Asset Relationship API",
    description="REST API for Financial Asset Relationship Database",
    version="1.0.0",
    lifespan=lifespan,
)

# Add rate limiting exception handler
app.state.limiter = limiter
app.add_exception_handler(RateLimitExceeded, _rate_limit_exceeded_handler)

# Configure CORS for Next.js frontend
# Note: Update allowed origins for production deployment


# Determine environment (default to 'development' if not set)
ENV = os.getenv("ENV", "development").lower()


@app.post("/token", response_model=Token)
@limiter.limit("5/minute")
async def login_for_access_token(request: Request, form_data: OAuth2PasswordRequestForm = Depends()):
    """Generate JWT token for authenticated users"""
    from .auth import fake_users_db  # Import here to avoid circular imports

    # The `request` parameter is required by slowapi's limiter for dependency injection.
    _ = request

    user = authenticate_user(fake_users_db, form_data.username, form_data.password)
    if not user:
        raise HTTPException(
            status_code=status.HTTP_401_UNAUTHORIZED,
            detail="Incorrect username or password",
            headers={"WWW-Authenticate": "Bearer"},
        )
    access_token_expires = timedelta(minutes=ACCESS_TOKEN_EXPIRE_MINUTES)
    access_token = create_access_token(data={"sub": user.username}, expires_delta=access_token_expires)
    return {"access_token": access_token, "token_type": "bearer"}


def validate_origin(origin: str) -> bool:
    """Validate that an origin matches expected patterns"""
<<<<<<< HEAD
    # Read environment dynamically to support runtime overrides (e.g., during tests)
    current_env = os.getenv("ENV", "development").lower()
    
    # Get allowed origins from environment variable or use default
    allowed_origins = [origin for origin in os.getenv("ALLOWED_ORIGINS", "").split(",") if origin]
    
=======
    # Get current environment (check env var each time for testing)
    current_env = os.getenv("ENV", "development").lower()

    # Get allowed origins from environment variable or use default
    allowed_origins = os.getenv("ALLOWED_ORIGINS", "").split(",")

>>>>>>> ead2ebab
    # If origin is in explicitly allowed list, return True
    if origin in allowed_origins and origin:
        return True

    # Allow HTTP localhost only in development
    if current_env == "development" and re.match(r"^http://(localhost|127\.0\.0\.1)(:\d+)?$", origin):
        return True
    # Allow HTTPS localhost in any environment
    if re.match(r"^https://(localhost|127\.0\.0\.1)(:\d+)?$", origin):
        return True
    # Allow Vercel preview deployment URLs (e.g., https://project-git-branch-user.vercel.app)
    if re.match(r"^https://[a-zA-Z0-9\-\.]+\.vercel\.app$", origin):
        return True
    # Allow valid HTTPS URLs with proper domains
    if re.match(
        r"^https://[a-zA-Z0-9]([a-zA-Z0-9\-]{0,61}[a-zA-Z0-9])?(\.[a-zA-Z0-9]([a-zA-Z0-9\-]{0,61}[a-zA-Z0-9])?)*\.[a-zA-Z]{2,}$",
        origin,
    ):
        return True
    return False


# Set allowed_origins based on environment
allowed_origins = []
if ENV == "development":
    allowed_origins.extend(
        [
            "http://localhost:3000",
            "http://localhost:7860",
            "https://localhost:3000",
            "https://localhost:7860",
        ]
    )
else:
    # In production, only allow HTTPS localhost (if needed for testing)
    allowed_origins.extend(
        [
            "https://localhost:3000",
            "https://localhost:7860",
        ]
    )

# Add production origins from environment variable if set
if os.getenv("ALLOWED_ORIGINS"):
    additional_origins = os.getenv("ALLOWED_ORIGINS").split(",")
    for origin in additional_origins:
        stripped_origin = origin.strip()
        if validate_origin(stripped_origin):
            allowed_origins.append(stripped_origin)
        else:
            logger.warning(f"Skipping invalid CORS origin: {stripped_origin}")

app.add_middleware(
    CORSMiddleware,
    allow_origins=allowed_origins,
    allow_credentials=True,
    allow_methods=["*"],
    allow_headers=["*"],
)


def raise_asset_not_found(asset_id: str, resource_type: str = "Asset") -> None:
    """
    Raise HTTPException for missing resources.

    Args:
        asset_id (str): ID of the asset that was not found.
        resource_type (str): Type of resource (default: "Asset").
    """
    raise HTTPException(status_code=404, detail=f"{resource_type} {asset_id} not found")


# Pydantic models for API responses
class AssetResponse(BaseModel):
    id: str
    symbol: str
    name: str
    asset_class: str
    sector: str
    price: float
    market_cap: Optional[float] = None
    currency: str = "USD"
    additional_fields: Dict[str, Any] = {}


class RelationshipResponse(BaseModel):
    source_id: str
    target_id: str
    relationship_type: str
    strength: float


class MetricsResponse(BaseModel):
    total_assets: int
    total_relationships: int
    asset_classes: Dict[str, int]
    avg_degree: float
    max_degree: int
    network_density: float
    relationship_density: float = 0.0


class VisualizationDataResponse(BaseModel):
    nodes: List[Dict[str, Any]]
    edges: List[Dict[str, Any]]


@app.get("/")
async def root():
    """
    Provide basic API metadata and a listing of available endpoints.

    Returns:
        Dict[str, Union[str, Dict[str, str]]]: A mapping containing:
            - "message": short API description string.
            - "version": API version string.
            - "endpoints": dict mapping endpoint keys to their URL paths (e.g., "assets": "/api/assets").
    """
    return {
        "message": "Financial Asset Relationship API",
        "version": "1.0.0",
        "endpoints": {
            "assets": "/api/assets",
            "asset_detail": "/api/assets/{asset_id}",
            "relationships": "/api/relationships",
            "metrics": "/api/metrics",
            "visualization": "/api/visualization",
        },
    }


@app.get("/api/health")
async def health_check():
    """Health check endpoint"""
    return {"status": "healthy", "graph_initialized": True}


@app.get("/api/assets", response_model=List[AssetResponse])
async def get_assets(asset_class: Optional[str] = None, sector: Optional[str] = None):
    """
    List assets, optionally filtered by asset class and sector.

    Parameters:
        asset_class (Optional[str]): Filter to include only assets whose `asset_class.value` equals this string.
        sector (Optional[str]): Filter to include only assets whose `sector` equals this string.

    Returns:
        List[AssetResponse]: AssetResponse objects matching the filters. Each object's `additional_fields` contains any non-null, asset-type-specific attributes as defined in the respective asset model classes.
    """
    try:
        g = get_graph()
        assets = []

        for asset_id, asset in g.assets.items():
            # Apply filters
            if asset_class and asset.asset_class.value != asset_class:
                continue
            if sector and asset.sector != sector:
                continue

            # Build response
            asset_dict = {
                "id": asset.id,
                "symbol": asset.symbol,
                "name": asset.name,
                "asset_class": asset.asset_class.value,
                "sector": asset.sector,
                "price": asset.price,
                "market_cap": asset.market_cap,
                "currency": asset.currency,
                "additional_fields": {},
            }

            # Add asset-specific fields
            for field in [
                "pe_ratio",
                "dividend_yield",
                "earnings_per_share",
                "book_value",
                "yield_to_maturity",
                "coupon_rate",
                "maturity_date",
                "credit_rating",
                "contract_size",
                "delivery_date",
                "volatility",
                "exchange_rate",
                "country",
                "central_bank_rate",
            ]:
                if hasattr(asset, field):
                    value = getattr(asset, field)
                    if value is not None:
                        asset_dict["additional_fields"][field] = value

            assets.append(AssetResponse(**asset_dict))
    except Exception as e:
        logger.exception("Error getting assets:")
        raise HTTPException(status_code=500, detail=str(e)) from e
    else:
        return assets


@app.get("/api/assets/{asset_id}", response_model=AssetResponse)
async def get_asset_detail(asset_id: str):
    """
    Retrieve detailed information for the asset identified by `asset_id`.

    Parameters:
        asset_id (str): Identifier of the asset whose details are requested.

    Returns:
        AssetResponse: Detailed asset information as defined in the AssetResponse model, including core fields and an `additional_fields` map containing any asset-specific attributes that are present and non-null.

    Raises:
        HTTPException: 404 if the asset is not found.
        HTTPException: 500 for unexpected errors while retrieving the asset.
    """
    try:
        g = get_graph()
        if asset_id not in g.assets:
            raise_asset_not_found(asset_id)

        asset = g.assets[asset_id]

        asset_dict = {
            "id": asset.id,
            "symbol": asset.symbol,
            "name": asset.name,
            "asset_class": asset.asset_class.value,
            "sector": asset.sector,
            "price": asset.price,
            "market_cap": asset.market_cap,
            "currency": asset.currency,
            "additional_fields": {},
        }

        # Add all asset-specific fields
        for field in [
            "pe_ratio",
            "dividend_yield",
            "earnings_per_share",
            "book_value",
            "yield_to_maturity",
            "coupon_rate",
            "maturity_date",
            "credit_rating",
            "contract_size",
            "delivery_date",
            "volatility",
            "exchange_rate",
            "country",
            "central_bank_rate",
            "issuer_id",
        ]:
            if hasattr(asset, field):
                value = getattr(asset, field)
                if value is not None:
                    asset_dict["additional_fields"][field] = value

        return AssetResponse(**asset_dict)
    except Exception as e:
        if isinstance(e, HTTPException):
            raise
        logger.exception("Error getting asset detail:")
        raise HTTPException(status_code=500, detail=str(e)) from e


@app.get("/api/assets/{asset_id}/relationships", response_model=List[RelationshipResponse])
async def get_asset_relationships(asset_id: str):
    """
    List outgoing relationships for the specified asset.

    Parameters:
        asset_id (str): Identifier of the asset whose outgoing relationships are requested.

    Returns:
        List[RelationshipResponse]: Outgoing relationship records for the asset (each with source_id, target_id, relationship_type, and strength).

    Raises:
        HTTPException: 404 if the asset is not found; 500 for unexpected errors.
    """
    try:
        g = get_graph()
        if asset_id not in g.assets:
            raise_asset_not_found(asset_id)

        relationships = []

        # Outgoing relationships
        if asset_id in g.relationships:
            for target_id, rel_type, strength in g.relationships[asset_id]:
                relationships.append(
                    RelationshipResponse(
                        source_id=asset_id, target_id=target_id, relationship_type=rel_type, strength=strength
                    )
                )
    except Exception as e:
        if isinstance(e, HTTPException):
            raise
        logger.exception("Error getting asset relationships:")
        raise HTTPException(status_code=500, detail=str(e)) from e
    else:
        return relationships


@app.get("/api/relationships", response_model=List[RelationshipResponse])
async def get_all_relationships():
    """
    List all directed relationships in the initialized asset graph.

    Returns:
        List[RelationshipResponse]: List of relationships where each item contains `source_id`, `target_id`, `relationship_type`, and `strength`.
    """
    try:
        g = get_graph()
        relationships = []

        for source_id, rels in g.relationships.items():
            for target_id, rel_type, strength in rels:
                relationships.append(
                    RelationshipResponse(
                        source_id=source_id, target_id=target_id, relationship_type=rel_type, strength=strength
                    )
                )
    except Exception as e:
        logger.exception("Error getting relationships:")
        raise HTTPException(status_code=500, detail=str(e)) from e
    else:
        return relationships


@app.get("/api/metrics", response_model=MetricsResponse)
async def get_metrics():
    """
    Return aggregated network metrics and counts of assets grouped by asset class.

    Builds a MetricsResponse containing overall network statistics and a mapping from asset class name to the number of assets in that class.

    Returns:
        MetricsResponse: Object with the following fields:
            - total_assets: total number of assets in the graph.
            - total_relationships: total number of directed relationships in the graph.
            - asset_classes: dict mapping asset class name (str) to its asset count (int).
            - avg_degree: average node degree (float).
            - max_degree: maximum node degree (int).
            - network_density: network density (float).

    Raises:
        HTTPException: with status code 500 if metrics cannot be obtained.
    """
    try:
        g = get_graph()
        metrics = g.calculate_metrics()

        # Count assets by class
        asset_classes = {}
        for asset in g.assets.values():
            class_name = asset.asset_class.value
            asset_classes[class_name] = asset_classes.get(class_name, 0) + 1

        return MetricsResponse(
            total_assets=metrics.get("total_assets", 0),
            total_relationships=metrics.get("total_relationships", 0),
            asset_classes=asset_classes,
            avg_degree=metrics.get("avg_degree", 0.0),
            max_degree=metrics.get("max_degree", 0),
            network_density=metrics.get("network_density", 0.0),
            relationship_density=metrics.get("relationship_density", 0.0),
        )
    except Exception as e:
        logger.exception("Error getting metrics:")
        raise HTTPException(status_code=500, detail=str(e)) from e


@app.get("/api/visualization", response_model=VisualizationDataResponse)
async def get_visualization_data():
    """
    Provide nodes and edges prepared for 3D visualization of the asset graph.

    Builds a list of node dictionaries (each with id, name, symbol, asset_class, x, y, z, color, size) and a list of edge dictionaries (each with source, target, relationship_type, strength) suitable for the API response.

    Returns:
        VisualizationDataResponse: An object with `nodes` (list of node dicts) and `edges` (list of edge dicts).

    Raises:
        HTTPException: If visualization data cannot be retrieved or processed; results in a 500 status with the error detail.
    """
    try:
        g = get_graph()
        # get_3d_visualization_data returns: (positions, asset_ids, asset_colors, asset_text, (edges_x, edges_y, edges_z)), but edge coordinates are not used in this endpoint
        positions, asset_ids, asset_colors, asset_text = g.get_3d_visualization_data()[:4]

        nodes = []
        for i, asset_id in enumerate(asset_ids):
            asset = g.assets[asset_id]
            nodes.append(
                {
                    "id": asset_id,
                    "name": asset.name,
                    "symbol": asset.symbol,
                    "asset_class": asset.asset_class.value,
                    "x": float(positions[i, 0]),
                    "y": float(positions[i, 1]),
                    "z": float(positions[i, 2]),
                    "color": asset_colors[i],
                    "size": 5,
                }
            )

        edges = []
        # Build edges directly from graph.relationships to avoid rebuilding from intermediate data structures
        # Only include edges where both source and target are in the asset_ids list
        asset_id_set = set(asset_ids)
        for source_id in g.relationships:
            if source_id not in asset_id_set:
                continue
            for target_id, rel_type, strength in g.relationships[source_id]:
                if target_id in asset_id_set:
                    edges.append(
                        {
                            "source": source_id,
                            "target": target_id,
                            "relationship_type": rel_type,
                            "strength": float(strength),
                        }
                    )

        return VisualizationDataResponse(nodes=nodes, edges=edges)
    except Exception as e:
        logger.exception("Error getting visualization data:")
        raise HTTPException(status_code=500, detail=str(e)) from e


@app.get("/api/asset-classes")
async def get_asset_classes():
    """
    List available asset classes.

    Returns:
        Dict[str, List[str]]: A mapping with key "asset_classes" whose value is a list of asset class string values.
    """
    return {"asset_classes": [ac.value for ac in AssetClass]}


@app.get("/api/sectors")
async def get_sectors():
    """
    List unique sector names present in the global asset graph in sorted order.

    Returns:
        Dict[str, List[str]]: Mapping with key "sectors" to a sorted list of unique sector names.

    Raises:
        HTTPException: Raised with status code 500 if an unexpected error occurs while retrieving sectors.
    """
    try:
        g = get_graph()
        sectors = set()
        for asset in g.assets.values():
            if asset.sector:
                sectors.add(asset.sector)
        return {"sectors": sorted(list(sectors))}
    except Exception as e:
        logger.exception("Error getting sectors:")
        raise HTTPException(status_code=500, detail=str(e)) from e


if __name__ == "__main__":
    import uvicorn

    uvicorn.run(app, host="127.0.0.1", port=8000)<|MERGE_RESOLUTION|>--- conflicted
+++ resolved
@@ -1,11 +1,8 @@
 # Comprehensive test coverage available in tests/unit/test_api_main.py
 """FastAPI backend for Financial Asset Relationship Database"""
 
-<<<<<<< HEAD
 from contextlib import asynccontextmanager
 from typing import Dict, List, Optional, Any, Callable
-=======
->>>>>>> ead2ebab
 import logging
 import os
 import re
@@ -177,21 +174,18 @@
 
 def validate_origin(origin: str) -> bool:
     """Validate that an origin matches expected patterns"""
-<<<<<<< HEAD
     # Read environment dynamically to support runtime overrides (e.g., during tests)
     current_env = os.getenv("ENV", "development").lower()
     
     # Get allowed origins from environment variable or use default
     allowed_origins = [origin for origin in os.getenv("ALLOWED_ORIGINS", "").split(",") if origin]
     
-=======
     # Get current environment (check env var each time for testing)
     current_env = os.getenv("ENV", "development").lower()
 
     # Get allowed origins from environment variable or use default
     allowed_origins = os.getenv("ALLOWED_ORIGINS", "").split(",")
 
->>>>>>> ead2ebab
     # If origin is in explicitly allowed list, return True
     if origin in allowed_origins and origin:
         return True
