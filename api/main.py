--- conflicted
+++ resolved
@@ -207,10 +207,7 @@
     except Exception as e:
         logger.exception("Error getting assets")
         raise HTTPException(status_code=500, detail=str(e)) from e
-<<<<<<< HEAD
-=======
     return assets
->>>>>>> cc09dcba
 
 
 @app.get("/api/assets/{asset_id}", response_model=AssetResponse)
