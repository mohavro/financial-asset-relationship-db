--- conflicted
+++ resolved
@@ -136,8 +136,6 @@
     allow_headers=["*"],
 )
 
-<<<<<<< HEAD
-=======
 # Global graph instance and lock for thread-safe lazy initialization
 graph: Optional[AssetRelationshipGraph] = None
 graph_lock = threading.Lock()
@@ -170,7 +168,6 @@
                     raise
     return graph
 
->>>>>>> a2151762
 
 def raise_asset_not_found(asset_id: str, resource_type: str = "Asset") -> None:
     """
@@ -265,11 +262,7 @@
     try:
         g = get_graph()
         assets = []
-<<<<<<< HEAD
-        
-=======
-
->>>>>>> a2151762
+
         for asset_id, asset in g.assets.items():
             # Apply filters
             if asset_class and asset.asset_class.value != asset_class:
@@ -327,15 +320,9 @@
         g = get_graph()
         if asset_id not in g.assets:
             raise_asset_not_found(asset_id)
-<<<<<<< HEAD
-        
+
         asset = g.assets[asset_id]
-        
-=======
-
-        asset = g.assets[asset_id]
-
->>>>>>> a2151762
+
         asset_dict = {
             "id": asset.id,
             "symbol": asset.symbol,
@@ -416,11 +403,7 @@
     try:
         g = get_graph()
         relationships = []
-<<<<<<< HEAD
-        
-=======
-
->>>>>>> a2151762
+
         for source_id, rels in g.relationships.items():
             for target_id, rel_type, strength in rels:
                 relationships.append(RelationshipResponse(
@@ -458,11 +441,7 @@
     try:
         g = get_graph()
         metrics = g.calculate_metrics()
-<<<<<<< HEAD
-        
-=======
-
->>>>>>> a2151762
+
         # Count assets by class
         asset_classes = {}
         for asset in g.assets.values():
@@ -499,11 +478,7 @@
         g = get_graph()
         # get_3d_visualization_data returns: (positions, asset_ids, asset_colors, asset_text, (edges_x, edges_y, edges_z)), but edge coordinates are not used in this endpoint
         positions, asset_ids, asset_colors, asset_text = g.get_3d_visualization_data()[:4]
-<<<<<<< HEAD
-        
-=======
-
->>>>>>> a2151762
+
         nodes = []
         for i, asset_id in enumerate(asset_ids):
             asset = g.assets[asset_id]
