"""FastAPI backend for Financial Asset Relationship Database"""

from fastapi import FastAPI, HTTPException
from fastapi.middleware.cors import CORSMiddleware
from typing import Dict, List, Optional, Any
from pydantic import BaseModel
import logging
import threading
import os
import re

from src.logic.asset_graph import AssetRelationshipGraph
# from src.data.real_data_fetcher import create_real_database
from src.models.financial_models import AssetClass

# Configure logging
logging.basicConfig(level=logging.INFO)
logger = logging.getLogger(__name__)

# Initialize FastAPI app
app = FastAPI(
    title="Financial Asset Relationship API",
    description="REST API for Financial Asset Relationship Database",
    version="1.0.0"
)

# Configure CORS for Next.js frontend
# Note: Update allowed origins for production deployment

# Determine environment (default to 'development' if not set)
ENV = os.getenv("ENV", "development").lower()

def validate_origin(origin: str) -> bool:
    """
    Check whether an origin URL is allowed for CORS.
    
    Valid origins include localhost/127.0.0.1 (optional port), Vercel preview deployments, and configured production domains.
    Note: The example patterns for production domains (e.g., `*.vercel.app`, `*.yourdomain.com`) are placeholders. Update the regex patterns in this function for your actual deployment domains.
    
    Parameters:
        origin (str): The origin URL to validate (including scheme).
    
    Returns:
        True if the origin matches allowed development, Vercel preview, or configured production domain patterns, False otherwise.
    """
    # Allow localhost and 127.0.0.1 for development
    if re.match(r'^https?://(localhost|127\.0\.0\.1)(:\d+)?$', origin):
    """Validate that an origin matches expected patterns"""  # Move this to the top of the function
    # Allow HTTP localhost only in development
    if ENV == "development" and re.match(r'^http://(localhost|127\.0\.0\.1)(:\d+)?$', origin):
        return True
    # Allow HTTPS localhost in any environment
    if re.match(r'^https://(localhost|127\.0\.0\.1)(:\d+)?$', origin):
        return True
    # Allow Vercel preview deployment URLs (e.g., https://project-git-branch-user.vercel.app)
    if re.match(r'^https://[a-zA-Z0-9\-\.]+\.vercel\.app$', origin):
        return True
    # Allow valid HTTPS URLs with proper domains
    if re.match(r'^https://[a-zA-Z0-9]([a-zA-Z0-9\-]{0,61}[a-zA-Z0-9])?(\.[a-zA-Z0-9]([a-zA-Z0-9\-]{0,61}[a-zA-Z0-9])?)*\.[a-zA-Z]{2,}$', origin):
        return True
    return False

# Set allowed_origins based on environment
allowed_origins = []
if ENV == "development":
    allowed_origins.extend([
        "http://localhost:3000",
        "http://localhost:7860",
        "https://localhost:3000",
        "https://localhost:7860",
    ])
else:
    # In production, only allow HTTPS localhost (if needed for testing)
    allowed_origins.extend([
        "https://localhost:3000",
        "https://localhost:7860",
    ])

# Add production origins from environment variable if set
if os.getenv("ALLOWED_ORIGINS"):
    additional_origins = os.getenv("ALLOWED_ORIGINS").split(",")
    for origin in additional_origins:
        stripped_origin = origin.strip()
        if validate_origin(stripped_origin):
            allowed_origins.append(stripped_origin)
        else:
            logger.warning(f"Skipping invalid CORS origin: {stripped_origin}")

app.add_middleware(
    CORSMiddleware,
    allow_origins=allowed_origins,
    allow_credentials=True,
    allow_methods=["*"],
    allow_headers=["*"],
)

# Global graph instance with thread-safe initialization
graph: Optional[AssetRelationshipGraph] = None
graph_lock = threading.Lock()

def get_graph() -> AssetRelationshipGraph:
    """
    Provide the singleton AssetRelationshipGraph instance, initializing it on first use.
    
    If the global graph has not been created, this function initializes it by creating the real database and building relationships.
    
    Returns:
        The initialized AssetRelationshipGraph instance.
    Get or create the global graph instance with thread-safe initialization.
    Uses double-check locking pattern for efficiency in serverless environments.
    """
    global graph
    if graph is None:
        with graph_lock:
            # Double-check inside lock
            if graph is None:
                from src.data.sample_data import create_sample_database
                graph = create_sample_database()
    return graph


# Pydantic models for API responses
class AssetResponse(BaseModel):
    id: str
    symbol: str
    name: str
    asset_class: str
    sector: str
    price: float
    market_cap: Optional[float] = None
    currency: str = "USD"
    additional_fields: Dict[str, Any] = {}


class RelationshipResponse(BaseModel):
    source_id: str
    target_id: str
    relationship_type: str
    strength: float


class MetricsResponse(BaseModel):
    total_assets: int
    total_relationships: int
    asset_classes: Dict[str, int]
    avg_degree: float
    max_degree: int
    network_density: float


class VisualizationDataResponse(BaseModel):
    nodes: List[Dict[str, Any]]
    edges: List[Dict[str, Any]]


@app.get("/")
async def root():
    """
    Provide basic API metadata and a listing of available endpoints.
    
    Returns:
        Dict[str, Union[str, Dict[str, str]]]: A mapping containing:
            - "message": short API description string.
            - "version": API version string.
            - "endpoints": dict mapping endpoint keys to their URL paths (e.g., "assets": "/api/assets").
    """
    return {
        "message": "Financial Asset Relationship API",
        "version": "1.0.0",
        "endpoints": {
            "assets": "/api/assets",
            "asset_detail": "/api/assets/{asset_id}",
            "relationships": "/api/relationships",
            "metrics": "/api/metrics",
            "visualization": "/api/visualization"
        }
    }


@app.get("/api/health")
async def health_check():
    """
    Return API health status and whether the global graph has been initialized.
    
    Returns:
        dict: A dictionary with the following keys:
            - status (str): String indicating overall service health ("healthy").
            - graph_initialized (bool): True if the global graph has been created, False otherwise.
    """
    return {"status": "healthy", "graph_initialized": graph is not None}
    """Health check endpoint"""
    return {"status": "healthy"}


@app.get("/api/assets", response_model=List[AssetResponse])
async def get_assets(
    asset_class: Optional[str] = None,
    sector: Optional[str] = None
):
    """
    Return a list of assets, optionally filtered by asset class and sector.
    
    Parameters:
        asset_class (Optional[str]): Filter to include only assets whose `asset_class.value` equals this string.
        sector (Optional[str]): Filter to include only assets whose `sector` equals this string.
    
    Returns:
        List[AssetResponse]: AssetResponse objects matching the filters. Each object's `additional_fields` contains any non-null, asset-type-specific attributes as defined in the respective asset model classes.
    """
    try:
        g = get_graph()
        assets = []
        
        for asset_id, asset in g.assets.items():
            # Apply filters
            if asset_class and asset.asset_class.value != asset_class:
                continue
            if sector and asset.sector != sector:
                continue
            
            # Build response
            asset_dict = {
                "id": asset.id,
                "symbol": asset.symbol,
                "name": asset.name,
                "asset_class": asset.asset_class.value,
                "sector": asset.sector,
                "price": asset.price,
                "market_cap": asset.market_cap,
                "currency": asset.currency,
                "additional_fields": {}
            }
            
            # Add asset-specific fields
            for field in ["pe_ratio", "dividend_yield", "earnings_per_share", "book_value",
                         "yield_to_maturity", "coupon_rate", "maturity_date", "credit_rating",
                         "contract_size", "delivery_date", "volatility",
                         "exchange_rate", "country", "central_bank_rate"]:
                if hasattr(asset, field):
                    value = getattr(asset, field)
                    if value is not None:
                        asset_dict["additional_fields"][field] = value
            
            assets.append(AssetResponse(**asset_dict))
        
        return assets
    except Exception as e:
        logger.error(f"Error getting assets: {e}")
        raise HTTPException(status_code=500, detail=str(e))


@app.get("/api/assets/{asset_id}", response_model=AssetResponse)
async def get_asset_detail(asset_id: str):
    """
    Retrieve detailed information for the asset identified by `asset_id`.
    
    Parameters:
<<<<<<< HEAD
        asset_id (str): The unique identifier of the asset to retrieve.
=======
        asset_id (str): Identifier of the asset whose details are requested.
>>>>>>> 28f48831
    
    Returns:
        AssetResponse: Detailed asset information as defined in the AssetResponse model, including core fields and an `additional_fields` map containing any asset-specific attributes that are present and non-null.
    
    Raises:
        HTTPException: 404 if the asset is not found.
        HTTPException: 500 for unexpected errors while retrieving the asset.
    """
    try:
        g = get_graph()
        
        if asset_id not in g.assets:
            raise HTTPException(status_code=404, detail=f"Asset {asset_id} not found")
        
        asset = g.assets[asset_id]
        
        asset_dict = {
            "id": asset.id,
            "symbol": asset.symbol,
            "name": asset.name,
            "asset_class": asset.asset_class.value,
            "sector": asset.sector,
            "price": asset.price,
            "market_cap": asset.market_cap,
            "currency": asset.currency,
            "additional_fields": {}
        }
        
        # Add all asset-specific fields
        for field in ["pe_ratio", "dividend_yield", "earnings_per_share", "book_value",
                     "yield_to_maturity", "coupon_rate", "maturity_date", "credit_rating",
                     "contract_size", "delivery_date", "volatility",
                     "exchange_rate", "country", "central_bank_rate", "issuer_id"]:
            if hasattr(asset, field):
                value = getattr(asset, field)
                if value is not None:
                    asset_dict["additional_fields"][field] = value
        
        return AssetResponse(**asset_dict)
    except HTTPException:
        raise
    except Exception as e:
        logger.error(f"Error getting asset detail: {e}")
        raise HTTPException(status_code=500, detail=str(e))


@app.get("/api/assets/{asset_id}/relationships", response_model=List[RelationshipResponse])
async def get_asset_relationships(asset_id: str):
    """
    Return all outgoing relationships for the asset identified by `asset_id`.
    
    Parameters:
        asset_id (str): Identifier of the asset whose relationships are requested.
    
    Returns:
        List[RelationshipResponse]: A list of relationship records (source_id, target_id, relationship_type, strength).
    
    Raises:
        HTTPException: 404 if the asset is not found; 500 for other errors.
    """
    try:
        g = get_graph()
        
        if asset_id not in g.assets:
            raise HTTPException(status_code=404, detail=f"Asset {asset_id} not found")
        
        relationships = []
        
        # Outgoing relationships
        if asset_id in g.relationships:
            for target_id, rel_type, strength in g.relationships[asset_id]:
                relationships.append(RelationshipResponse(
                    source_id=asset_id,
                    target_id=target_id,
                    relationship_type=rel_type,
                    strength=strength
                ))
        
        return relationships
    except HTTPException:
        raise
    except Exception as e:
        logger.error(f"Error getting asset relationships: {e}")
        raise HTTPException(status_code=500, detail=str(e))


@app.get("/api/relationships", response_model=List[RelationshipResponse])
async def get_all_relationships():
    """
    Return a list of all relationships present in the initialized asset graph.
    
    Returns:
        List[RelationshipResponse]: List of directed relationships; each item contains `source_id`, `target_id`, `relationship_type`, and `strength`.
    """
    try:
        g = get_graph()
        relationships = []
        
        for source_id, rels in g.relationships.items():
            for target_id, rel_type, strength in rels:
                relationships.append(RelationshipResponse(
                    source_id=source_id,
                    target_id=target_id,
                    relationship_type=rel_type,
                    strength=strength
                ))
        
        return relationships
    except Exception as e:
        logger.error(f"Error getting relationships: {e}")
        raise HTTPException(status_code=500, detail=str(e))


@app.get("/api/metrics", response_model=MetricsResponse)
async def get_metrics():
    """
    Retrieve network metrics and counts of assets grouped by asset class from the global graph.
    
    Builds a MetricsResponse containing aggregated network statistics and a mapping of asset class names to their asset counts.
    
    Returns:
        MetricsResponse: Object with fields:
            - total_assets: total number of assets in the graph.
            - total_relationships: total number of relationships in the graph.
            - asset_classes: dict mapping asset class name to count of assets.
            - avg_degree: average node degree in the network.
            - max_degree: maximum node degree in the network.
            - network_density: density of the network.
    
    Raises:
        HTTPException: with status code 500 if metrics cannot be obtained.
    """
    try:
        g = get_graph()
        metrics = g.calculate_metrics()
        
        # Count assets by class
        asset_classes = {}
        for asset in g.assets.values():
            class_name = asset.asset_class.value
            asset_classes[class_name] = asset_classes.get(class_name, 0) + 1
        
        return MetricsResponse(
            total_assets=metrics.get("total_assets", 0),
            total_relationships=metrics.get("total_relationships", 0),
            asset_classes=asset_classes,
            avg_degree=metrics.get("avg_degree", 0.0),
            max_degree=metrics.get("max_degree", 0),
            network_density=metrics.get("network_density", 0.0)
        )
    except Exception as e:
        logger.error(f"Error getting metrics: {e}")
        raise HTTPException(status_code=500, detail=str(e))


@app.get("/api/visualization", response_model=VisualizationDataResponse)
async def get_visualization_data():
    """
    Provide nodes and edges prepared for 3D visualization of the asset graph.
    
    Builds a list of node dictionaries (each with id, name, symbol, asset_class, x, y, z, color, size) and a list of edge dictionaries (each with source, target, relationship_type, strength) suitable for the API response.
    
    Returns:
        VisualizationDataResponse: An object with `nodes` (list of node dicts) and `edges` (list of edge dicts).
    
    Raises:
        HTTPException: If visualization data cannot be retrieved or processed; results in a 500 status with the error detail.
    """
    try:
        g = get_graph()
        viz_data = g.get_3d_visualization_data()
        
        nodes = []
        for node in (viz_data.get("nodes") if isinstance(viz_data.get("nodes"), list) else []):
            nodes.append({
                "id": node["id"],
                "name": node["name"],
                "symbol": node["symbol"],
                "asset_class": node["asset_class"],
                "x": float(node["x"]),
                "y": float(node["y"]),
                "z": float(node["z"]),
                "color": node.get("color", "#1f77b4"),
                "size": node.get("size", 5)
            })
        
        edges = []
        for edge in viz_data.get("edges", []):
            edges.append({
                "source": edge["source"],
                "target": edge["target"],
                "relationship_type": edge.get("relationship_type", "unknown"),
                "strength": edge.get("strength", 0.5)
            })
        
        return VisualizationDataResponse(nodes=nodes, edges=edges)
    except Exception as e:
        logger.error(f"Error getting visualization data: {e}")
        raise HTTPException(status_code=500, detail=str(e))


@app.get("/api/asset-classes")
async def get_asset_classes():
    """
    List available asset classes.
    
    Returns:
        Dict[str, List[str]]: A mapping with key "asset_classes" whose value is a list of asset class string values.
    """
    return {
        "asset_classes": [ac.value for ac in AssetClass]
    }


@app.get("/api/sectors")
async def get_sectors():
    """
    Return a sorted list of unique sectors present in the asset graph.
    
    Returns:
        Dict[str, List[str]]: A mapping with key "sectors" to a sorted list of unique sector names.
    
    Raises:
        HTTPException: If an error occurs while retrieving sectors (responds with status 500).
    """
    try:
        g = get_graph()
        sectors = set()
        for asset in g.assets.values():
            if asset.sector:
                sectors.add(asset.sector)
        return {"sectors": sorted(list(sectors))}
    except Exception as e:
        logger.error(f"Error getting sectors: {e}")
        raise HTTPException(status_code=500, detail=str(e))


if __name__ == "__main__":
    import uvicorn
    uvicorn.run(app, host="127.0.0.1", port=8000)<|MERGE_RESOLUTION|>--- conflicted
+++ resolved
@@ -255,11 +255,7 @@
     Retrieve detailed information for the asset identified by `asset_id`.
     
     Parameters:
-<<<<<<< HEAD
-        asset_id (str): The unique identifier of the asset to retrieve.
-=======
         asset_id (str): Identifier of the asset whose details are requested.
->>>>>>> 28f48831
     
     Returns:
         AssetResponse: Detailed asset information as defined in the AssetResponse model, including core fields and an `additional_fields` map containing any asset-specific attributes that are present and non-null.
