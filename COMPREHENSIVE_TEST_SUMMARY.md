--- conflicted
+++ resolved
@@ -171,11 +171,7 @@
 | File | Lines of Code | Test Classes | Approximate Test Count |
 |------|---------------|--------------|------------------------|
 | `frontend/__tests__/test-utils.test.ts` | 1365 | 10 | 84+ |
-<<<<<<< HEAD
-| `tests/integration/test_documentation_validation.py` | 349 | 11 | 37+ |
-=======
 | `tests/integration/test_documentation_validation.py` | 374 | 11 | 37+ |
->>>>>>> 917de619
 | `tests/integration/test_github_workflows.py` | 2,339 | 8 | 40+ (existing) |
 
 **Total New Tests Generated**: 121+ test cases across 5 new files
