--- conflicted
+++ resolved
@@ -50,16 +50,12 @@
         return f.read()
 
     @pytest.fixture(scope='session')
-<<<<<<< HEAD
-=======
     @pytest.fixture(scope='session')
->>>>>>> c4bac886
     def doc_content() -> str:
         """Load the documentation content once per test session."""
         with open(DOC_FILE, 'r', encoding='utf-8') as f:
             return f.read()
     @pytest.fixture(scope='session')
-<<<<<<< HEAD
     def doc_lines(doc_content: str) -> List[str]:
 # tests/conftest.py
 import pytest
@@ -89,8 +85,6 @@
     def section_headers(doc_lines: List[str]) -> List[str]:
         """Extract markdown section headers from the documentation lines."""
         return [line.strip() for line in doc_lines if line.lstrip().startswith('#')]
-=======
->>>>>>> c4bac886
     @pytest.fixture(scope='session')
     def doc_lines(doc_content: str) -> List[str]:
         """Provide the documentation as a list of lines once per session."""
