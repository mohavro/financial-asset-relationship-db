"""
Tests for requirements-dev.txt development dependencies file.

This test suite validates that the development dependencies file is properly
formatted, contains required packages, and has valid version specifications.
"""

import pytest
import re
from pathlib import Path
from typing import List, Tuple


REQUIREMENTS_FILE = Path(__file__).parent.parent.parent / "requirements-dev.txt"


def parse_requirements(file_path: Path) -> List[Tuple[str, str]]:
    """Parse requirements file and return list of (package, version_spec) tuples."""
    requirements = []
    
    with open(file_path, 'r', encoding='utf-8') as f:
        for line in f:
            line = line.strip()
            
            if not line or line.startswith('#'):
                continue
            
            # Support multiple specifiers like "pkg>=1.0,<=2.0" and validate format
            # Split out any inline comments first
            clean = line.split('#', 1)[0].strip()
            if not clean:
                continue
            # Match "name[extras] op version" segments; we ignore extras for name extraction here
            parts = [p.strip() for p in clean.split(',')]
            name_part = parts[0]
            # Extract package name (alphanum, -, _, . allowed) before any specifier
            m_name = re.match(r'^([A-Za-z0-9._-]+)', name_part)
            if not m_name:
                raise AssertionError(f"Malformed requirement line (invalid package name): {line}")
            pkg = m_name.group(1)
            # Find all specifiers across all parts
            spec_pattern = re.compile(r'(>=|==|<=|>|<|~=)\s*([0-9A-Za-z.*+-]+(?:\.[0-9A-Za-z*+-]+)*)')
            specs = []
            for p in parts:
                specs.extend([f"{op}{ver}" for op, ver in spec_pattern.findall(p)])
            if not specs:
                # No specifiers found; treat as no-version constraint explicitly
                requirements.append((pkg.strip(), ''))
            else:
                # Normalize by joining with comma
                version_spec = ','.join(specs)
                requirements.append((pkg.strip(), version_spec))
<<<<<<< HEAD
    
=======
>>>>>>> f1f9d6cd
    return requirements


class TestRequirementsFileExists:
    """Test that requirements-dev.txt exists and is readable."""
    
    def test_file_exists(self):
        """Test that requirements-dev.txt file exists."""
        assert REQUIREMENTS_FILE.exists()
    
    def test_file_is_file(self):
        """Test that the path is a file, not a directory."""
        assert REQUIREMENTS_FILE.is_file()
    
    def test_file_is_readable(self):
        """Test that the file can be read."""
        with open(REQUIREMENTS_FILE, 'r', encoding='utf-8') as f:
            content = f.read()
            assert len(content) > 0


class TestRequirementsFileFormat:
    """Test the format and structure of requirements-dev.txt."""
    
    @pytest.fixture
    def file_content(self) -> str:
        """Load requirements file content."""
        with open(REQUIREMENTS_FILE, 'r', encoding='utf-8') as f:
            return f.read()
    
    @pytest.fixture
    def file_lines(self) -> List[str]:
        """Load requirements file as list of lines."""
        with open(REQUIREMENTS_FILE, 'r', encoding='utf-8') as f:
            return f.readlines()
    
    def test_file_encoding(self):
        """Test that file uses UTF-8 encoding."""
        with open(REQUIREMENTS_FILE, 'r', encoding='utf-8') as f:
            f.read()
    
    def test_no_trailing_whitespace(self, file_lines: List[str]):
        """Test that lines don't have trailing whitespace."""
        lines_with_trailing = [
            (i + 1, repr(line)) for i, line in enumerate(file_lines)
            if line.rstrip('\n') != line.rstrip()
        ]
        assert len(lines_with_trailing) == 0
    
    def test_ends_with_newline(self, file_content: str):
        """Test that file ends with a newline."""
        assert file_content.endswith('\n')


class TestRequiredPackages:
    """Test that required development packages are present."""
    
    @pytest.fixture
    def requirements(self) -> List[Tuple[str, str]]:
        """Parse and return requirements."""
        return parse_requirements(REQUIREMENTS_FILE)
    
    @pytest.fixture
    def package_names(self, requirements: List[Tuple[str, str]]) -> List[str]:
        """Extract just the package names."""
        return [pkg for pkg, _ in requirements]
    
    def test_has_pytest(self, package_names: List[str]):
        """Test that pytest is included."""
        assert 'pytest' in package_names
    
    def test_has_pytest_cov(self, package_names: List[str]):
        """Test that pytest-cov is included."""
        assert 'pytest-cov' in package_names
    
    def test_has_pyyaml(self, package_names: List[str]):
        """Test that PyYAML is included (added in the diff)."""
        assert 'PyYAML' in package_names
    
    def test_has_types_pyyaml(self, package_names: List[str]):
        """Test that types-PyYAML is included (added in the diff)."""
        assert 'types-PyYAML' in package_names
    
    def test_has_flake8(self, package_names: List[str]):
        """Test that flake8 is included."""
        assert 'flake8' in package_names
    
    def test_has_black(self, package_names: List[str]):
        """Test that black is included."""
        assert 'black' in package_names
    
    def test_has_mypy(self, package_names: List[str]):
        """Test that mypy is included."""
        assert 'mypy' in package_names


class TestVersionSpecifications:
    """Test that version specifications are valid and reasonable."""
    
    @pytest.fixture
    def requirements(self) -> List[Tuple[str, str]]:
        """Parse and return requirements."""
        return parse_requirements(REQUIREMENTS_FILE)
    
    def test_all_packages_have_versions(self, requirements: List[Tuple[str, str]]):
        """Test that all packages specify version constraints."""
        packages_without_versions = [pkg for pkg, ver in requirements if not ver]
        assert len(packages_without_versions) == 0
    
    def test_version_format_valid(self, requirements: List[Tuple[str, str]]):
<<<<<<< HEAD
=======
        """Test that version specifications use valid format."""
    # Add at the top of the file with other imports
    # Add at the top with other imports
    from packaging.specifiers import SpecifierSet
    def test_version_format_valid(self, requirements: List[Tuple[str, str]]):
>>>>>>> f1f9d6cd
        """Test that version specifications use valid PEP 440 format."""
        from packaging.specifiers import SpecifierSet
        for pkg, ver_spec in requirements:
            if ver_spec:
                try:
                    SpecifierSet(ver_spec)
                except Exception as e:
                    assert False, f"Invalid version specifier for {pkg}: {ver_spec} ({e})"
    def test_version_format_valid(self, requirements: List[Tuple[str, str]]):
        """Test that version specifications use valid PEP 440 format."""
        for pkg, ver_spec in requirements:
            if ver_spec:
                try:
                    SpecifierSet(ver_spec)
                except Exception as e:
                    assert False, f"Invalid version specifier for {pkg}: {ver_spec} ({e})"
    
    def test_pyyaml_version(self, requirements: List[Tuple[str, str]]):
        """Test that PyYAML has appropriate version constraint."""
        pyyaml_specs = [ver for pkg, ver in requirements if pkg == 'PyYAML']
        assert len(pyyaml_specs) > 0
        assert pyyaml_specs[0].startswith('>=6.0')
    
    def test_uses_minimum_versions(self, requirements: List[Tuple[str, str]]):
        """Test that packages use >= for version specifications."""
        specs_using_gte = [ver for pkg, ver in requirements if ver.startswith('>=')]
        all_with_versions = [ver for pkg, ver in requirements if ver]
        assert len(specs_using_gte) >= len(all_with_versions) * 0.7


class TestPackageConsistency:
    """Test consistency and relationships between packages."""
    
    @pytest.fixture
    def package_names(self) -> List[str]:
        """Extract package names from requirements."""
        requirements = parse_requirements(REQUIREMENTS_FILE)
        return [pkg for pkg, _ in requirements]
    
    def test_types_packages_match_base_packages(self, package_names: List[str]):
        """Test that type stub packages have corresponding base packages."""
        types_packages = [pkg for pkg in package_names if pkg.startswith('types-')]
        
        for types_pkg in types_packages:
            base_pkg = types_pkg.replace('types-', '')
            base_exists = any(
                pkg.lower() == base_pkg.lower() 
                for pkg in package_names
            )
            assert base_exists
    
    def test_no_duplicate_packages(self, package_names: List[str]):
        """Test that no package is listed multiple times."""
        seen = set()
        duplicates = []
        
        for pkg in package_names:
            if pkg.lower() in seen:
                duplicates.append(pkg)
            seen.add(pkg.lower())
        
        assert len(duplicates) == 0
    
    def test_package_names_valid(self, package_names: List[str]):
        """Test that package names follow valid naming conventions."""
        valid_name_pattern = re.compile(r'^[a-zA-Z0-9_-]+$')
        
        invalid_names = [
            pkg for pkg in package_names 
            if not valid_name_pattern.match(pkg)
        ]
        assert len(invalid_names) == 0


class TestFileOrganization:
    """Test that the file is well-organized."""
    
    @pytest.fixture
    def file_lines(self) -> List[str]:
        """Load requirements file as list of lines."""
        with open(REQUIREMENTS_FILE, 'r', encoding='utf-8') as f:
            return f.readlines()
    
    def test_reasonable_file_size(self, file_lines: List[str]):
        """Test that file isn't excessively large."""
        assert len(file_lines) < 100
    
    def test_has_appropriate_number_of_packages(self):
        """Test that file has a reasonable number of development dependencies."""
        requirements = parse_requirements(REQUIREMENTS_FILE)
        assert 5 <= len(requirements) <= 50


class TestSpecificChanges:
    """Test the specific changes made in the diff."""
    
    @pytest.fixture
    def requirements(self) -> List[Tuple[str, str]]:
        """Parse and return requirements."""
        return parse_requirements(REQUIREMENTS_FILE)
    
    def test_pyyaml_added(self, requirements: List[Tuple[str, str]]):
        """Test that PyYAML was added as per the diff."""
        pyyaml_entries = [(pkg, ver) for pkg, ver in requirements if pkg == 'PyYAML']
        assert len(pyyaml_entries) == 1
        pkg, ver = pyyaml_entries[0]
        assert ver == '>=6.0'
    
    def test_types_pyyaml_added(self, requirements: List[Tuple[str, str]]):
        """Test that types-PyYAML was added as per the diff."""
        types_entries = [(pkg, ver) for pkg, ver in requirements if pkg == 'types-PyYAML']
        assert len(types_entries) == 1
    
    def test_existing_packages_preserved(self, requirements: List[Tuple[str, str]]):
        """Test that existing packages are still present."""
        package_names = [pkg for pkg, _ in requirements]
        
        expected_packages = [
            'pytest',
            'pytest-cov',
            'pytest-asyncio',
            'flake8',
            'pylint',
        ]
        
        for expected_pkg in expected_packages:
            assert expected_pkg in package_names<|MERGE_RESOLUTION|>--- conflicted
+++ resolved
@@ -50,10 +50,6 @@
                 # Normalize by joining with comma
                 version_spec = ','.join(specs)
                 requirements.append((pkg.strip(), version_spec))
-<<<<<<< HEAD
-    
-=======
->>>>>>> f1f9d6cd
     return requirements
 
 
@@ -164,14 +160,11 @@
         assert len(packages_without_versions) == 0
     
     def test_version_format_valid(self, requirements: List[Tuple[str, str]]):
-<<<<<<< HEAD
-=======
         """Test that version specifications use valid format."""
     # Add at the top of the file with other imports
     # Add at the top with other imports
     from packaging.specifiers import SpecifierSet
     def test_version_format_valid(self, requirements: List[Tuple[str, str]]):
->>>>>>> f1f9d6cd
         """Test that version specifications use valid PEP 440 format."""
         from packaging.specifiers import SpecifierSet
         for pkg, ver_spec in requirements:
