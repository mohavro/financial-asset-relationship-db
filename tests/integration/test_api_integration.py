"""Integration tests for the complete API flow.

This module tests the full API integration including:
- End-to-end request/response cycles
- Data consistency across endpoints
- Real graph initialization
- Performance benchmarks
"""

import os

import pytest
from fastapi.testclient import TestClient

from api.main import app


@pytest.fixture
def client():
    """Create a test client for integration tests."""
    return TestClient(app)


class TestCompleteAPIFlow:
    """Test complete API workflows."""

    def test_full_data_retrieval_flow(self, client):
        """Test complete flow: health -> assets -> detail -> relationships."""
        # Step 1: Check health
        health_response = client.get("/api/health")
        assert health_response.status_code == 200

        # Step 2: Get all assets
        assets_response = client.get("/api/assets")
        assert assets_response.status_code == 200
        assets = assets_response.json()
        assert len(assets) > 0

        # Step 3: Get detail for first asset
        first_asset = assets[0]
        detail_response = client.get(f"/api/assets/{first_asset['id']}")
        assert detail_response.status_code == 200
        detail = detail_response.json()
        assert detail["id"] == first_asset["id"]

        # Step 4: Get relationships for asset
        rel_response = client.get(f"/api/assets/{first_asset['id']}/relationships")
        assert rel_response.status_code == 200
        relationships = rel_response.json()
        assert isinstance(relationships, list)

    def test_metrics_consistency(self, client):
        """Test that metrics are consistent with actual data."""
        # Get metrics
        metrics_response = client.get("/api/metrics")
        assert metrics_response.status_code == 200
        metrics = metrics_response.json()

        # Get all assets
        assets_response = client.get("/api/assets")
        assets = assets_response.json()

        # Verify metrics match actual counts
        assert metrics["total_assets"] == len(assets)

        # Verify asset class counts
        asset_class_counts = {}
        for asset in assets:
            ac = asset["asset_class"]
            asset_class_counts[ac] = asset_class_counts.get(ac, 0) + 1

        assert metrics["asset_classes"] == asset_class_counts

    def test_visualization_data_consistency(self, client):
        """Test visualization data consistency with assets."""
        # Get assets
        assets_response = client.get("/api/assets")
        assets = assets_response.json()
        asset_ids = {asset["id"] for asset in assets}

        # Get visualization data
        viz_response = client.get("/api/visualization")
        viz_data = viz_response.json()

        # All nodes should correspond to existing assets
        node_ids = {node["id"] for node in viz_data["nodes"]}
        assert node_ids == asset_ids

        # All edges should reference existing nodes
        for edge in viz_data["edges"]:
            assert edge["source"] in node_ids
            assert edge["target"] in node_ids

    def test_filter_combinations(self, client):
        """Test various filter combinations return consistent results."""
        # Get all assets
        all_assets = client.get("/api/assets").json()

        # Get unique asset classes and sectors
        asset_classes = set(a["asset_class"] for a in all_assets)
        sectors = set(a["sector"] for a in all_assets)

        # Test each asset class filter
        for ac in asset_classes:
            filtered = client.get(f"/api/assets?asset_class={ac}").json()
            assert all(a["asset_class"] == ac for a in filtered)
            assert len(filtered) <= len(all_assets)

        # Test each sector filter
        for sector in sectors:
            filtered = client.get(f"/api/assets?sector={sector}").json()
            assert all(a["sector"] == sector for a in filtered)
            assert len(filtered) <= len(all_assets)


class TestDataIntegrity:
    """Test data integrity across endpoints."""

    def test_asset_detail_matches_list(self, client):
        """Test that asset details match what's in the list."""
        assets = client.get("/api/assets").json()

        for asset in assets[:3]:  # Test first 3 assets
            detail = client.get(f"/api/assets/{asset['id']}").json()

            # Core fields should match
            assert detail["id"] == asset["id"]
            assert detail["symbol"] == asset["symbol"]
            assert detail["name"] == asset["name"]
            assert detail["asset_class"] == asset["asset_class"]
            assert detail["price"] == asset["price"]

    def test_relationship_bidirectionality(self, client):
        """Test that relationships are properly represented."""
        relationships = client.get("/api/relationships").json()

        # Build relationship graph
        graph = {}
        for rel in relationships:
            source = rel["source_id"]
            target = rel["target_id"]
            if source not in graph:
                graph[source] = []
            graph[source].append(target)

        # Verify relationships are accessible from both endpoints
        for source_id in graph:
            asset_rels = client.get(f"/api/assets/{source_id}/relationships").json()
            assert len(asset_rels) > 0


class TestPerformance:
    """Basic performance tests."""

    def test_response_times(self, client):
        """Test that endpoints respond within reasonable time."""
        import time

        endpoints = [
            "/api/health",
            "/api/assets",
            "/api/metrics",
            "/api/asset-classes",
        ]

        for endpoint in endpoints:
            start = time.time()
            response = client.get(endpoint)
            duration = time.time() - start

            assert response.status_code == 200
            assert duration < 5.0, f"{endpoint} took {duration:.2f}s"

    def test_concurrent_requests(self, client):
        """Test handling of multiple concurrent requests."""
        from concurrent.futures import ThreadPoolExecutor

        def make_request():
            return client.get("/api/assets").status_code

        with ThreadPoolExecutor(max_workers=5) as executor:
            futures = [executor.submit(make_request) for _ in range(10)]
            results = [f.result() for f in futures]

        # All requests should succeed
        assert all(status == 200 for status in results)


class TestAuthenticationFlow:
    """Test authentication and token validation against the backing store."""

    def test_token_issuance_and_validation(self, client):
        """A valid credential should yield a token that authorizes protected endpoints."""

        credentials = {
            "username": os.environ["ADMIN_USERNAME"],
            "password": os.environ["ADMIN_PASSWORD"],
        }
        token_response = client.post(
            "/token",
            data=credentials,
            headers={"content-type": "application/x-www-form-urlencoded"},
        )
        assert token_response.status_code == 200
        token = token_response.json()["access_token"]

        me_response = client.get("/api/users/me", headers={"Authorization": f"Bearer {token}"})
        assert me_response.status_code == 200
        payload = me_response.json()
        assert payload["username"] == credentials["username"]
<<<<<<< HEAD
=======
        assert payload["email"] == os.environ["ADMIN_EMAIL"]
        assert payload["full_name"] == os.environ["ADMIN_FULL_NAME"]
        assert payload["disabled"] is False
>>>>>>> 691154b2

        invalid_response = client.get("/api/users/me", headers={"Authorization": "Bearer invalid-token"})
        assert invalid_response.status_code == 401

<<<<<<< HEAD
=======
        # Test authentication with incorrect password
        invalid_credentials = credentials.copy()
        invalid_credentials["password"] = "wrongpassword"
        invalid_token_response = client.post(
            "/token",
            data=invalid_credentials,
            headers={"content-type": "application/x-www-form-urlencoded"},
        )
        assert invalid_token_response.status_code == 401
>>>>>>> 691154b2

class TestErrorRecovery:
    """Test error handling and recovery."""

    def test_invalid_endpoints_return_404(self, client):
        """Test that invalid endpoints return 404."""
        response = client.get("/api/nonexistent")
        assert response.status_code == 404

    def test_invalid_asset_id_returns_404(self, client):
        """Test that invalid asset IDs return 404."""
        response = client.get("/api/assets/NONEXISTENT_ID_12345")
        assert response.status_code == 404

    def test_malformed_requests(self, client):
        """Test handling of malformed requests."""
        # Test with invalid query parameters
        response = client.get("/api/assets?asset_class=INVALID")
        assert response.status_code == 200
        assert len(response.json()) == 0<|MERGE_RESOLUTION|>--- conflicted
+++ resolved
@@ -208,18 +208,13 @@
         assert me_response.status_code == 200
         payload = me_response.json()
         assert payload["username"] == credentials["username"]
-<<<<<<< HEAD
-=======
         assert payload["email"] == os.environ["ADMIN_EMAIL"]
         assert payload["full_name"] == os.environ["ADMIN_FULL_NAME"]
         assert payload["disabled"] is False
->>>>>>> 691154b2
 
         invalid_response = client.get("/api/users/me", headers={"Authorization": "Bearer invalid-token"})
         assert invalid_response.status_code == 401
 
-<<<<<<< HEAD
-=======
         # Test authentication with incorrect password
         invalid_credentials = credentials.copy()
         invalid_credentials["password"] = "wrongpassword"
@@ -229,7 +224,6 @@
             headers={"content-type": "application/x-www-form-urlencoded"},
         )
         assert invalid_token_response.status_code == 401
->>>>>>> 691154b2
 
 class TestErrorRecovery:
     """Test error handling and recovery."""
