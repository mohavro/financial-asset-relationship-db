"""
Comprehensive tests for GitHub Actions workflow files.

This module validates the structure, syntax, and configuration of GitHub Actions
workflows, ensuring they are properly formatted and free of common issues like
duplicate keys, invalid syntax, and missing required fields.
"""

import os
import pytest
import yaml
from pathlib import Path
from typing import Dict, Any, List


# Path to workflows directory
WORKFLOWS_DIR = Path(__file__).parent.parent.parent / ".github" / "workflows"


def get_workflow_files() -> List[Path]:
    """
    List workflow YAML files in the repository's .github/workflows directory.
    
    Returns:
        List[Path]: Paths to files with `.yml` or `.yaml` extensions found in the workflows directory;
                    an empty list if the directory does not exist or no matching files are present.
    """
    if not WORKFLOWS_DIR.exists():
        return []
    return list(WORKFLOWS_DIR.glob("*.yml")) + list(WORKFLOWS_DIR.glob("*.yaml"))


def load_yaml_safe(file_path: Path) -> Dict[str, Any]:
    """
    Parse a YAML file and return its content.
    
    Parameters:
        file_path (Path): Path to the YAML file to load.
    
    Returns:
        The parsed YAML content — a mapping, sequence, scalar value, or `None` if the document is empty.
    
    Raises:
        yaml.YAMLError: If the file contains invalid YAML.
    """
    with open(file_path, 'r', encoding='utf-8') as f:
        return yaml.safe_load(f)


def check_duplicate_keys(file_path: Path) -> List[str]:
    """
    Detect duplicate mapping keys in a YAML file.
    
    Parameters:
        file_path (Path): Path to the YAML file to inspect.
    
    Returns:
        List of duplicate key names found, or an empty list if none are present.
    """
    duplicates = []
    
    with open(file_path, 'r', encoding='utf-8') as f:
        content = f.read()
    
    # Parse with a custom constructor that detects duplicates
    class DuplicateKeySafeLoader(yaml.SafeLoader):
        pass
    
    def constructor_with_dup_check(loader, node):
        """
        Construct a dict from a YAML mapping node while recording duplicate keys.
        
        Parameters:
            loader: YAML loader used to construct key and value objects from nodes.
            node: YAML mapping node to convert.
        
        Returns:
            dict: Mapping of constructed keys to their corresponding values.
        
        Notes:
            Duplicate keys encountered are appended to the surrounding `duplicates` list.
        """
        mapping = {}
        for key_node, value_node in node.value:
            key = loader.construct_object(key_node, deep=False)
            if key in mapping:
                duplicates.append(key)
            mapping[key] = loader.construct_object(value_node, deep=False)
        return mapping
    
    DuplicateKeySafeLoader.add_constructor(
        yaml.resolver.BaseResolver.DEFAULT_MAPPING_TAG,
        constructor_with_dup_check
    )
    
    try:
        yaml.load(content, Loader=DuplicateKeySafeLoader)
    except yaml.YAMLError:
        pass  # Syntax errors will be caught by other tests
    
    return duplicates


class TestWorkflowSyntax:
    """Test suite for GitHub Actions workflow YAML syntax validation."""
    
    @pytest.mark.parametrize("workflow_file", get_workflow_files())
    def test_workflow_valid_yaml_syntax(self, workflow_file: Path):
        """Test that workflow files contain valid YAML syntax."""
        try:
            with open(workflow_file, 'r', encoding='utf-8') as f:
                yaml.safe_load(f)
        except yaml.YAMLError as e:
            pytest.fail(f"Invalid YAML syntax in {workflow_file.name}: {e}")
    
    @pytest.mark.parametrize("workflow_file", get_workflow_files())
    def test_workflow_no_duplicate_keys(self, workflow_file: Path):
        """Test that workflow files do not contain duplicate keys."""
        duplicates = check_duplicate_keys(workflow_file)
        assert not duplicates, (
            f"Found duplicate keys in {workflow_file.name}: {duplicates}. "
            "Duplicate keys can cause unexpected behavior as YAML will "
            "silently overwrite earlier values."
        )
    
    @pytest.mark.parametrize("workflow_file", get_workflow_files())
    def test_workflow_readable(self, workflow_file: Path):
        """
        Check that a workflow file exists, is a regular file and contains non-empty UTF-8 text.
        """
        assert workflow_file.exists(), f"Workflow file {workflow_file} does not exist"
        assert workflow_file.is_file(), f"Workflow path {workflow_file} is not a file"
        with open(workflow_file, 'r', encoding='utf-8') as f:
            content = f.read()
            assert len(content) > 0, f"Workflow file {workflow_file.name} is empty"


class TestWorkflowStructure:
    """Test suite for GitHub Actions workflow structure validation."""
    
    @pytest.mark.parametrize("workflow_file", get_workflow_files())
    def test_workflow_has_name(self, workflow_file: Path):
        """
        Verify the workflow YAML defines a non-empty top-level name.
        
        Asserts that the top-level "name" key is present and its value is a non-empty string; failure messages include the workflow filename for context.
        """
        config = load_yaml_safe(workflow_file)
        assert "name" in config, f"Workflow {workflow_file.name} missing 'name' field"
        assert config["name"], f"Workflow {workflow_file.name} has empty 'name' field"
        assert isinstance(config["name"], str), (
            f"Workflow {workflow_file.name} 'name' must be a string"
        )
    
    @pytest.mark.parametrize("workflow_file", get_workflow_files())
    def test_workflow_has_triggers(self, workflow_file: Path):
    def test_workflow_has_triggers(self, workflow_file: Path):
        """
        Ensure the workflow defines at least one trigger via a top-level "on" field.
    
        Asserts that the loaded workflow mapping contains a top-level "on" key.
        """
        config = load_yaml_safe(workflow_file)
        assert isinstance(config, dict), (
            f"Workflow {workflow_file.name} did not load to a mapping"
        )
        assert "on" in config, (
            f"Workflow {workflow_file.name} missing trigger configuration ('on' field)"
        )
        Ensure the workflow defines at least one trigger via a top-level "on" field.
        
        Asserts that the loaded workflow mapping contains a top-level "on" key.
        """
        config = load_yaml_safe(workflow_file)
        assert "on" in config, (
            f"Workflow {workflow_file.name} missing trigger configuration ('on' field)"
        )
    
    @pytest.mark.parametrize("workflow_file", get_workflow_files())
    def test_workflow_has_jobs(self, workflow_file: Path):
        """
        Ensure the workflow defines at least one job.
        
        Asserts that the top-level "jobs" field is present, is a mapping (dictionary), and contains at least one job entry for the given workflow file.
        """
        config = load_yaml_safe(workflow_file)
        assert "jobs" in config, f"Workflow {workflow_file.name} missing 'jobs' field"
        assert config["jobs"], f"Workflow {workflow_file.name} has empty 'jobs' field"
        assert isinstance(config["jobs"], dict), (
            f"Workflow {workflow_file.name} 'jobs' must be a dictionary"
        )
        assert len(config["jobs"]) > 0, (
            f"Workflow {workflow_file.name} must define at least one job"
        )
    
    @pytest.mark.parametrize("workflow_file", get_workflow_files())
    def test_workflow_jobs_have_steps(self, workflow_file: Path):
        """
        Ensure each job in the workflow defines either a `steps` sequence or a `uses` reusable workflow, and that any `steps` entry is a non-empty list.
        
        Fails the test if a job:
        - does not contain either `steps` or `uses`;
        - has an empty `steps` value;
        - has a `steps` value that is not a list.
        
        Parameters:
            workflow_file (Path): Path to the workflow YAML file being validated.
        """
        config = load_yaml_safe(workflow_file)
        jobs = config.get("jobs", {})
        
        for job_name, job_config in jobs.items():
            assert "steps" in job_config or "uses" in job_config, (
                f"Job '{job_name}' in {workflow_file.name} must have 'steps' or 'uses'"
            )
            
            if "steps" in job_config:
                assert job_config["steps"], (
                    f"Job '{job_name}' in {workflow_file.name} has empty 'steps'"
                )
                assert isinstance(job_config["steps"], list), (
                    f"Job '{job_name}' in {workflow_file.name} 'steps' must be a list"
                )


class TestWorkflowActions:
    """Test suite for GitHub Actions usage validation."""
    
    @pytest.mark.parametrize("workflow_file", get_workflow_files())
    def test_workflow_actions_have_versions(self, workflow_file: Path):
        """Test that all GitHub Actions specify a version/tag."""
        config = load_yaml_safe(workflow_file)
        jobs = config.get("jobs", {})
        
        for job_name, job_config in jobs.items():
            steps = job_config.get("steps", [])
            
            for idx, step in enumerate(steps):
                if "uses" in step:
                    action = step["uses"]
                    # Local actions (starting with ./) don't need version tags
                    if action.startswith("./"):
                        continue
                    # Action should have a version tag (e.g., @v1, @main, @sha)
                    if "@" not in action:
                        print(f"\nRecommendation: Step {idx} in job '{job_name}' of {workflow_file.name} "
                              f"should specify a version for action '{action}'")
    
    @pytest.mark.parametrize("workflow_file", get_workflow_files())
    def test_workflow_steps_have_names_or_uses(self, workflow_file: Path):
        """
        Ensure each step in every job defines at least one of 'name', 'uses' or 'run'.
        
        Parameters:
            workflow_file (Path): Path to the workflow YAML file being validated.
        """
        config = load_yaml_safe(workflow_file)
        jobs = config.get("jobs", {})
        
        for job_name, job_config in jobs.items():
            steps = job_config.get("steps", [])
            
            for idx, step in enumerate(steps):
                has_name = "name" in step
                has_uses = "uses" in step
                has_run = "run" in step
                
                assert has_name or has_uses or has_run, (
                    f"Step {idx} in job '{job_name}' of {workflow_file.name} "
                    "must have at least a 'name', 'uses', or 'run' field"
                )


class TestPrAgentWorkflow:
    """Specific tests for the pr-agent.yml workflow."""
    
    @pytest.fixture
    def pr_agent_workflow(self) -> Dict[str, Any]:
        """
        Load the 'pr-agent' workflow YAML and provide its parsed mapping for tests.
        
        If the file .github/workflows/pr-agent.yml is missing, the invoking test is skipped.
        
        Returns:
            workflow (Dict[str, Any]): Parsed YAML mapping of the pr-agent workflow.
        """
        workflow_path = WORKFLOWS_DIR / "pr-agent.yml"
        if not workflow_path.exists():
            pytest.skip("pr-agent.yml not found")
        return load_yaml_safe(workflow_path)
    
    def test_pr_agent_name(self, pr_agent_workflow: Dict[str, Any]):
        """
        Check the pr-agent workflow's top-level "name" field.
        
        Parameters:
            pr_agent_workflow (Dict[str, Any]): Parsed YAML mapping for the pr-agent workflow fixture.
        """
        if "name" not in pr_agent_workflow:
            print("\nRecommendation: Workflow should have a descriptive name")
        elif pr_agent_workflow["name"] != "PR Agent Workflow":
            print(f"\nInfo: Workflow name is '{pr_agent_workflow['name']}'")
    
    def test_pr_agent_triggers_on_pull_request(self, pr_agent_workflow: Dict[str, Any]):
        """Test that pr-agent workflow triggers on pull request events."""
        triggers = pr_agent_workflow.get("on", {})
        if "pull_request" not in triggers:
            print("\nRecommendation: pr-agent workflow should trigger on pull_request events")
    
    def test_pr_agent_has_review_job(self, pr_agent_workflow: Dict[str, Any]):
        """Test that pr-agent workflow has a review job."""
        jobs = pr_agent_workflow.get("jobs", {})
def test_pr_agent_has_trigger_job(self, pr_agent_workflow: Dict[str, Any]):
    """Test that pr-agent workflow has a pr-agent-trigger job."""
    jobs = pr_agent_workflow.get("jobs", {})
    assert "pr-agent-trigger" in jobs, "pr-agent workflow must have a 'pr-agent-trigger' job"
    
    def test_pr_agent_review_runs_on_ubuntu(self, pr_agent_workflow: Dict[str, Any]):
        """Test that pr-agent-trigger job runs on Ubuntu."""
<<<<<<< HEAD
        jobs = pr_agent_workflow.get("jobs", {})
        if "pr-agent-trigger" not in jobs:
            pytest.skip("pr-agent-trigger job not found")
        trigger_job = pr_agent_workflow["jobs"]["pr-agent-trigger"]
        runs_on = trigger_job.get("runs-on", "")
        assert "ubuntu" in runs_on.lower(), (
            "pr-agent-trigger job should run on Ubuntu runner"
=======
        review_job = pr_agent_workflow["jobs"]["pr-agent-trigger"]
        runs_on = review_job.get("runs-on", "")
        assert "ubuntu" in runs_on.lower(), (
            "PR Agent trigger job should run on Ubuntu runner"
>>>>>>> 1f8f2b9f
        )
    
    def test_pr_agent_has_checkout_step(self, pr_agent_workflow: Dict[str, Any]):
        """Test that pr-agent-trigger job checks out the code."""
<<<<<<< HEAD
        jobs = pr_agent_workflow.get("jobs", {})
        if "pr-agent-trigger" not in jobs:
            pytest.skip("pr-agent-trigger job not found")
        trigger_job = pr_agent_workflow["jobs"]["pr-agent-trigger"]
        steps = trigger_job.get("steps", [])
=======
        review_job = pr_agent_workflow["jobs"]["pr-agent-trigger"]
        steps = review_job.get("steps", [])
>>>>>>> 1f8f2b9f
        
        checkout_steps = [
            s for s in steps 
            if s.get("uses", "").startswith("actions/checkout")
        ]
<<<<<<< HEAD
        assert len(checkout_steps) > 0, "pr-agent-trigger job must check out the repository"
=======
        assert len(checkout_steps) > 0, "PR Agent trigger job must check out the repository"
>>>>>>> 1f8f2b9f
    
    def test_pr_agent_checkout_has_token(self, pr_agent_workflow: Dict[str, Any]):
        """
        Ensure every actions/checkout step in the pr-agent-trigger job provides a `token` in its `with` mapping.
        
        Fails the test if any checkout step omits the `token` key.
        """
<<<<<<< HEAD
        jobs = pr_agent_workflow.get("jobs", {})
        if "pr-agent-trigger" not in jobs:
            pytest.skip("pr-agent-trigger job not found")
        trigger_job = pr_agent_workflow["jobs"]["pr-agent-trigger"]
        steps = trigger_job.get("steps", [])
=======
        review_job = pr_agent_workflow["jobs"]["pr-agent-trigger"]
        steps = review_job.get("steps", [])
>>>>>>> 1f8f2b9f
        
        checkout_steps = [
            s for s in steps 
            if s.get("uses", "").startswith("actions/checkout")
        ]
        
        for step in checkout_steps:
            step_with = step.get("with", {})
            if not step_with.get("token"):
                print(f"\nRecommendation: Checkout step should specify a token for better security")
    
    def test_pr_agent_has_python_setup(self, pr_agent_workflow: Dict[str, Any]):
        """
        Asserts the workflow's "pr-agent-trigger" job includes at least one step that uses actions/setup-python.
        
        Parameters:
            pr_agent_workflow (Dict[str, Any]): Parsed YAML mapping for the pr-agent workflow; expected to contain a "jobs" mapping with a "pr-agent-trigger" job.
        """
<<<<<<< HEAD
        jobs = pr_agent_workflow.get("jobs", {})
        if "pr-agent-trigger" not in jobs:
            pytest.skip("pr-agent-trigger job not found")
        trigger_job = pr_agent_workflow["jobs"]["pr-agent-trigger"]
        steps = trigger_job.get("steps", [])
=======
        review_job = pr_agent_workflow["jobs"]["pr-agent-trigger"]
        steps = review_job.get("steps", [])
>>>>>>> 1f8f2b9f
        
        python_steps = [
            s for s in steps 
            if s.get("uses", "").startswith("actions/setup-python")
        ]
<<<<<<< HEAD
if len(python_steps) == 0:
    print(f"WARNING: pr-agent-trigger job may require Python setup for PR Agent functionality")
    
    def test_pr_agent_has_node_setup(self, pr_agent_workflow: Dict[str, Any]):
        """Test that pr-agent-trigger job sets up Node.js if needed."""
        jobs = pr_agent_workflow.get("jobs", {})
        if "pr-agent-trigger" not in jobs:
            pytest.skip("pr-agent-trigger job not found")
        trigger_job = pr_agent_workflow["jobs"]["pr-agent-trigger"]
        steps = trigger_job.get("steps", [])
=======
        assert len(python_steps) > 0, "PR Agent trigger job must set up Python"
    
    def test_pr_agent_has_node_setup(self, pr_agent_workflow: Dict[str, Any]):
        """Test that pr-agent-trigger job sets up Node.js."""
        review_job = pr_agent_workflow["jobs"]["pr-agent-trigger"]
        steps = review_job.get("steps", [])
>>>>>>> 1f8f2b9f
        
        node_steps = [
            s for s in steps 
            if s.get("uses", "").startswith("actions/setup-node")
        ]
<<<<<<< HEAD
        if len(node_steps) == 0:
            print("\nRecommendation: pr-agent-trigger job should set up Node.js if needed")
    
    def test_pr_agent_python_version(self, pr_agent_workflow: Dict[str, Any]):
        """
        Check that any actions/setup-python step in the "pr-agent-trigger" job specifies a python-version.
=======
        assert len(node_steps) > 0, "PR Agent trigger job must set up Node.js"
    
    def test_pr_agent_python_version(self, pr_agent_workflow: Dict[str, Any]):
        """
        Ensure any actions/setup-python step in the "pr-agent-trigger" job specifies python-version "3.11".
>>>>>>> 1f8f2b9f
        
        Parameters:
            pr_agent_workflow (Dict[str, Any]): Parsed workflow mapping for the PR Agent workflow; expected to contain a "jobs" -> "pr-agent-trigger" -> "steps" sequence.
        
        """
<<<<<<< HEAD
        jobs = pr_agent_workflow.get("jobs", {})
        if "pr-agent-trigger" not in jobs:
            pytest.skip("pr-agent-trigger job not found")
        trigger_job = pr_agent_workflow["jobs"]["pr-agent-trigger"]
        steps = trigger_job.get("steps", [])
=======
        review_job = pr_agent_workflow["jobs"]["pr-agent-trigger"]
        steps = review_job.get("steps", [])
>>>>>>> 1f8f2b9f
        
        python_steps = [
            s for s in steps 
            if s.get("uses", "").startswith("actions/setup-python")
        ]
        
        for step in python_steps:
            step_with = step.get("with", {})
            assert "python-version" in step_with, (
                "Python setup should specify a version"
            )
def test_pr_agent_has_review_job(self, pr_agent_workflow: Dict[str, Any]):
        """Test that pr-agent workflow has a pr-agent-trigger job."""
        jobs = pr_agent_workflow.get("jobs", {})
        assert "pr-agent-trigger" in jobs, "pr-agent workflow must have a 'pr-agent-trigger' job"
                "Python version should be 3.11"
            )

def test_pr_agent_node_version(self, pr_agent_workflow: Dict[str, Any]):
        """
        Ensure every actions/setup-node step in the pr-agent 'pr-agent-trigger' job specifies Node.js version 18.
        """
        jobs = pr_agent_workflow.get("jobs", {})
        assert "pr-agent-trigger" in jobs, "Missing 'pr-agent-trigger' job"
        trigger_job = jobs["pr-agent-trigger"]
        steps = trigger_job.get("steps", [])
        """
        Ensure every actions/setup-node step in the pr-agent 'pr-agent-trigger' job specifies Node.js version 18.

        Checks each step that uses 'actions/setup-node' has a 'with' mapping containing a 'node-version' key whose value equals '18'.
        """
        review_job = pr_agent_workflow["jobs"]["pr-agent-trigger"]
        steps = review_job.get("steps", [])
        
        node_steps = [
            s for s in steps 
            if s.get("uses", "").startswith("actions/setup-node")
        ]
        
        for step in node_steps:
            step_with = step.get("with", {})
            if "node-version" not in step_with:
                print("\nRecommendation: Node.js setup should specify a version")
    
# [Lines 397-435 containing the malformed block should be completely removed]
# The previous test (test_pr_agent_python_version) ends before line 397
# and the next test (test_pr_agent_no_duplicate_setup_steps) should follow directly
    def test_pr_agent_no_duplicate_setup_steps(self, pr_agent_workflow: Dict[str, Any]):
        """Test that there are no duplicate setup steps in the workflow."""
<<<<<<< HEAD
        jobs = pr_agent_workflow.get("jobs", {})
        if "pr-agent-trigger" not in jobs:
            pytest.skip("pr-agent-trigger job not found")
        trigger_job = pr_agent_workflow["jobs"]["pr-agent-trigger"]
        steps = trigger_job.get("steps", [])
=======
        review_job = pr_agent_workflow["jobs"]["pr-agent-trigger"]
        steps = review_job.get("steps", [])
>>>>>>> 1f8f2b9f
        
        # Check for duplicate step names
        step_names = [s.get("name", "") for s in steps if s.get("name")]
        duplicate_names = [name for name in step_names if step_names.count(name) > 1]
        
        if duplicate_names:
            print(f"\nWarning: Found duplicate step names: {set(duplicate_names)}. "
                  "Each step should have a unique name.")
    
    def test_pr_agent_fetch_depth_configured(self, pr_agent_workflow: Dict[str, Any]):
        """
<<<<<<< HEAD
        Ensure checkout steps in the PR Agent pr-agent-trigger job have valid fetch-depth values.
=======
        Ensure checkout steps in the PR Agent trigger job have valid fetch-depth values.
>>>>>>> 1f8f2b9f
        
        Checks each step in `jobs.pr-agent-trigger` that uses `actions/checkout`; if the step's `with` mapping contains `fetch-depth` the value must be an integer or exactly 0, otherwise an assertion fails.
        
        Parameters:
            pr_agent_workflow (Dict[str, Any]): Parsed workflow mapping for the PR Agent workflow.
        """
<<<<<<< HEAD
        jobs = pr_agent_workflow.get("jobs", {})
        if "pr-agent-trigger" not in jobs:
            pytest.skip("pr-agent-trigger job not found")
        trigger_job = pr_agent_workflow["jobs"]["pr-agent-trigger"]
        steps = trigger_job.get("steps", [])
=======
        review_job = pr_agent_workflow["jobs"]["pr-agent-trigger"]
        steps = review_job.get("steps", [])
>>>>>>> 1f8f2b9f
        
        checkout_steps = [
            s for s in steps 
            if s.get("uses", "").startswith("actions/checkout")
        ]
        
        for step in checkout_steps:
            step_with = step.get("with", {})
            if "fetch-depth" in step_with:
                fetch_depth = step_with["fetch-depth"]
                assert isinstance(fetch_depth, int) or fetch_depth == 0, (
                    "fetch-depth should be an integer"
                )


class TestWorkflowSecurity:
    """Test suite for workflow security best practices."""
    
    @pytest.mark.parametrize("workflow_file", get_workflow_files())
    def test_workflow_no_hardcoded_secrets(self, workflow_file: Path):
        """Test that workflows don't contain hardcoded secrets or tokens."""
        with open(workflow_file, 'r', encoding='utf-8') as f:
            content = f.read()
        
        # Patterns that might indicate hardcoded secrets
        suspicious_patterns = [
            "ghp_",  # GitHub personal access token
            "gho_",  # GitHub OAuth token
            "ghu_",  # GitHub user token
            "ghs_",  # GitHub server token
            "ghr_",  # GitHub refresh token
        ]
        
        for pattern in suspicious_patterns:
            assert pattern not in content, (
                f"Workflow {workflow_file.name} may contain hardcoded secret "
                f"(found pattern: {pattern}). Use secrets context instead."
            )
    
    @pytest.mark.parametrize("workflow_file", get_workflow_files())
    def test_workflow_uses_secrets_context(self, workflow_file: Path):
        """
        Verify sensitive keys in step `with` mappings use the GitHub secrets context or are empty.
        
        Scans each job's steps and for any `with` keys containing `token`, `password`, `key` or `secret` asserts that string values start with `"${{"` (secrets context) or are empty.
        """
        config = load_yaml_safe(workflow_file)
        jobs = config.get("jobs", {})
        
        for job_name, job_config in jobs.items():
            steps = job_config.get("steps", [])
            
            for step in steps:
                step_with = step.get("with", {})
                
                # Check if token/password fields use secrets context
                for key, value in step_with.items():
                    if any(sensitive in key.lower() 
                           for sensitive in ["token", "password", "key", "secret"]):
                        if isinstance(value, str):
                            assert value.startswith("${{") or value == "", (
                                f"Sensitive field '{key}' in {workflow_file.name} "
                                "should use secrets context (e.g., ${{ secrets.TOKEN }})"
                            )


class TestWorkflowMaintainability:
    """Test suite for workflow maintainability and best practices."""
    
    @pytest.mark.parametrize("workflow_file", get_workflow_files())
    def test_workflow_steps_have_descriptive_names(self, workflow_file: Path):
        """
        Check that steps within each job of a workflow have descriptive names and warn when they do not.
        
        Scans the workflow YAML at `workflow_file` and for each job examines its `steps`. If a step uses an action and lacks a `name`, a warning is printed unless the action is one of a small set of common actions exempted from naming (for example `actions/checkout` and `actions/setup-*`).
        
        Parameters:
            workflow_file (Path): Path to the workflow YAML file being checked.
        """
        config = load_yaml_safe(workflow_file)
        jobs = config.get("jobs", {})
        
        for job_name, job_config in jobs.items():
            steps = job_config.get("steps", [])
            
            unnamed_steps = []
            for idx, step in enumerate(steps):
                # Steps should have names unless they're very simple
                if "name" not in step and "uses" in step:
                    # Allow unnamed steps for very common actions
                    common_actions = ["actions/checkout", "actions/setup-"]
                    if not any(step["uses"].startswith(a) for a in common_actions):
                        unnamed_steps.append(f"Step {idx}: {step.get('uses', 'unknown')}")
            
            # This is a warning rather than a hard failure
            if unnamed_steps:
                print(f"\nWarning: {workflow_file.name} job '{job_name}' has "
                      f"{len(unnamed_steps)} unnamed steps (recommended to add names)")
    
    @pytest.mark.parametrize("workflow_file", get_workflow_files())
    def test_workflow_reasonable_size(self, workflow_file: Path):
        """
        Assert the workflow file is within reasonable size limits.
        
        If the file is larger than 10,240 bytes (10 KB) a warning is printed to encourage splitting complex workflows.
        If the file is 51,200 bytes (50 KB) or larger the test fails with an assertion instructing to split the workflow or use reusable workflows.
        """
        file_size = workflow_file.stat().st_size
        
        # Warn if workflow file exceeds 10KB (reasonable limit)
        if file_size > 10240:
            print(f"\nWarning: {workflow_file.name} is {file_size} bytes. "
                  "Consider splitting into multiple workflows if it gets too complex.")
        
        # Fail if exceeds 50KB (definitely too large)
        assert file_size < 51200, (
            f"Workflow {workflow_file.name} is too large ({file_size} bytes). "
            "Consider splitting into multiple workflows or using reusable workflows."
        )


class TestWorkflowEdgeCases:
    """Test suite for edge cases and error conditions."""
    
    def test_workflow_directory_exists(self):
        """Test that .github/workflows directory exists."""
        assert WORKFLOWS_DIR.exists(), (
            ".github/workflows directory does not exist"
        )
        assert WORKFLOWS_DIR.is_dir(), (
            ".github/workflows exists but is not a directory"
        )
    
    def test_at_least_one_workflow_exists(self):
        """Test that at least one workflow file exists."""
        workflow_files = get_workflow_files()
        assert len(workflow_files) > 0, (
            "No workflow files found in .github/workflows directory"
        )
    
    @pytest.mark.parametrize("workflow_file", get_workflow_files())
    def test_workflow_file_extension(self, workflow_file: Path):
        """
        Verify that a workflow file uses the .yml or .yaml extension.
        
        Parameters:
        	workflow_file (Path): Path to the workflow file being tested.
        """
        assert workflow_file.suffix in [".yml", ".yaml"], (
            f"Workflow file {workflow_file.name} has invalid extension. "
            "Use .yml or .yaml"
        )
    
    @pytest.mark.parametrize("workflow_file", get_workflow_files())
    def test_workflow_encoding(self, workflow_file: Path):
        """Test that workflow files use UTF-8 encoding."""
        try:
            with open(workflow_file, 'r', encoding='utf-8') as f:
                f.read()
        except UnicodeDecodeError:
            pytest.fail(
                f"Workflow {workflow_file.name} is not valid UTF-8. "
                "Ensure file is saved with UTF-8 encoding."
            )
    
    @pytest.mark.parametrize("workflow_file", get_workflow_files())
    def test_workflow_no_tabs(self, workflow_file: Path):
        """
        Ensure the workflow YAML file contains no tab characters.
        
        Fails the test if any tab character is present, because YAML indentation must use spaces rather than tabs.
        """
        with open(workflow_file, 'r', encoding='utf-8') as f:
            content = f.read()
        
        assert "\t" not in content, (
            f"Workflow {workflow_file.name} contains tab characters. "
            "YAML files should use spaces for indentation, not tabs."
        )
    
    @pytest.mark.parametrize("workflow_file", get_workflow_files())
    def test_workflow_consistent_indentation(self, workflow_file: Path):
        """
        Check if all non-empty, non-comment lines in the workflow file use indentation in multiples of two spaces.
        
        This test checks the leading-space count of significant lines and prints a warning if any line's indentation is not a multiple of 2.
        """
        with open(workflow_file, 'r', encoding='utf-8') as f:
            lines = f.readlines()
        
        indentation_levels = set()
        for line in lines:
            if line.strip() and not line.strip().startswith("#"):
                # Count leading spaces
                spaces = len(line) - len(line.lstrip(' '))
                if spaces > 0:
                    indentation_levels.add(spaces)
        
        # Check if indentation is consistent (multiples of 2)
        if indentation_levels:
            inconsistent = [
                level for level in indentation_levels 
                if level % 2 != 0
            ]
if inconsistent:
    print(f"FORMATTING: Workflow {workflow_file.name} has inconsistent indentation "
          f"levels: {sorted(indentation_levels)}. YAML requires consistent "
          f"indentation (typically 2 spaces) to prevent parsing errors.")


class TestWorkflowPerformance:
    """Test suite for workflow performance considerations."""
    
    @pytest.mark.parametrize("workflow_file", get_workflow_files())
    def test_workflow_uses_caching(self, workflow_file: Path):
        """
        Check whether a workflow uses caching and print an informational message if none is detected.
        
        Scans the workflow's jobs and steps for common caching indicators (for example an `actions/cache` action or a `cache` key in a step's `with` block). This check is advisory and will not fail the test; it only emits an informational message when no caching is found.
        
        Parameters:
            workflow_file (Path): Path to the workflow YAML file to inspect.
        """
        config = load_yaml_safe(workflow_file)
        jobs = config.get("jobs", {})
        
        has_cache = False
        for job_name, job_config in jobs.items():
            steps = job_config.get("steps", [])
            
            for step in steps:
                if "actions/cache" in step.get("uses", ""):
                    has_cache = True
                    break
                
                # Check for setup actions with caching enabled
                step_with = step.get("with", {})
                if "cache" in step_with:
                    has_cache = True
                    break
        
        # This is informational, not a hard requirement
        if not has_cache:
            print(f"\nInfo: {workflow_file.name} doesn't use caching. "
                  "Consider adding caching to improve performance.")

class TestPrAgentWorkflowAdvanced:
    """Advanced comprehensive tests for pr-agent.yml workflow specifics."""
    
    @pytest.fixture
    def pr_agent_workflow(self) -> Dict[str, Any]:
        """
        Load and return the parsed 'pr-agent.yml' workflow from the workflows directory; skip the test if the file is missing.
        
        Returns:
            dict: Parsed YAML content of the 'pr-agent.yml' workflow.
        
        Raises:
            yaml.YAMLError: If the workflow file contains invalid YAML.
        """
        workflow_path = WORKFLOWS_DIR / "pr-agent.yml"
        if not workflow_path.exists():
            pytest.skip("pr-agent.yml not found")
        return load_yaml_safe(workflow_path)
    
    def test_pr_agent_has_three_jobs(self, pr_agent_workflow: Dict[str, Any]):
        """
        Ensure the pr-agent workflow defines exactly three jobs.
        
        Asserts that the workflow's top-level `jobs` mapping contains exactly three entries named "pr-agent-trigger", "auto-merge-check" and "dependency-update".
        """
        jobs = pr_agent_workflow.get("jobs", {})
        assert len(jobs) == 3, (
            f"pr-agent workflow should have exactly 3 jobs, found {len(jobs)}"
        )
        assert "pr-agent-trigger" in jobs
        assert "auto-merge-check" in jobs
        assert "dependency-update" in jobs
    
    def test_pr_agent_permissions_structure(self, pr_agent_workflow: Dict[str, Any]):
        """
        Ensure the pr-agent workflow defines the expected top-level and job-level permissions.
        
        Checks performed:
        - Top-level `permissions.contents` equals "read".
        - `pr-agent-trigger` job has `permissions.issues` set to "write".
        - `auto-merge-check` job has `permissions.issues` and `permissions.pull-requests` set to "write".
        - `dependency-update` job has `permissions.pull-requests` set to "write".
        
        Parameters:
            pr_agent_workflow (Dict[str, Any]): Parsed workflow dictionary for the pr-agent workflow.
        """
        # Top-level permissions
        assert "permissions" in pr_agent_workflow
        assert pr_agent_workflow["permissions"]["contents"] == "read"
        
        # Job-level permissions
        jobs = pr_agent_workflow["jobs"]
        assert "permissions" in jobs["pr-agent-trigger"]
        assert jobs["pr-agent-trigger"]["permissions"]["issues"] == "write"
        
        assert "permissions" in jobs["auto-merge-check"]
        assert jobs["auto-merge-check"]["permissions"]["issues"] == "write"
        assert jobs["auto-merge-check"]["permissions"]["pull-requests"] == "write"
        
        assert "permissions" in jobs["dependency-update"]
        assert jobs["dependency-update"]["permissions"]["pull-requests"] == "write"
    
    def test_pr_agent_trigger_has_conditional(self, pr_agent_workflow: Dict[str, Any]):
        """Test that pr-agent-trigger job has proper conditional logic."""
        job = pr_agent_workflow["jobs"]["pr-agent-trigger"]
        assert "if" in job, "pr-agent-trigger should have conditional execution"
        conditional = job["if"]
        assert "pull_request_review" in conditional
        assert "changes_requested" in conditional
        assert "issue_comment" in conditional
        assert "@copilot" in conditional
    
    def test_pr_agent_install_steps_validate_files(self, pr_agent_workflow: Dict[str, Any]):
        """
        Ensure the PR Agent trigger job's install steps check for presence of expected dependency files before installing.
        
        Asserts that a step named "Install Python dependencies" exists and its `run` script checks for `requirements.txt` and `requirements-dev.txt`, and that a step named "Install Node dependencies" exists and its `run` script checks for `package-lock.json` and `package.json`.
        
        Parameters:
        	pr_agent_workflow (Dict[str, Any]): Parsed workflow dictionary for the pr-agent.yml workflow.
        """
        job = pr_agent_workflow["jobs"]["pr-agent-trigger"]
        steps = job.get("steps", [])
        
        python_install_step = None
        node_install_step = None
        
        for step in steps:
            if step.get("name") == "Install Python dependencies":
                python_install_step = step
            elif step.get("name") == "Install Node dependencies":
                node_install_step = step
        
        assert python_install_step is not None
        assert "if [ -f requirements.txt ]" in python_install_step["run"]
        assert "if [ -f requirements-dev.txt ]" in python_install_step["run"]
        
        assert node_install_step is not None
        assert "if [ -f package-lock.json ]" in node_install_step["run"]
        assert "if [ -f package.json ]" in node_install_step["run"]
    
    def test_pr_agent_parse_comments_step(self, pr_agent_workflow: Dict[str, Any]):
        """
        Verify the "Parse PR Review Comments" step in the pr-agent-trigger job is present and correctly configured.
        
        Asserts the step exists, has id "parse-comments", includes an env mapping containing GITHUB_TOKEN, and its run script invokes "gh api".
        """
        job = pr_agent_workflow["jobs"]["pr-agent-trigger"]
        steps = job.get("steps", [])
        
        parse_step = None
        for step in steps:
            if step.get("name") == "Parse PR Review Comments":
                parse_step = step
                break
        
        assert parse_step is not None
        assert "id" in parse_step
        assert parse_step["id"] == "parse-comments"
        assert "env" in parse_step
        assert "GITHUB_TOKEN" in parse_step["env"]
        assert "gh api" in parse_step["run"]
    
    def test_pr_agent_linting_steps(self, pr_agent_workflow: Dict[str, Any]):
        """
        Ensure the PR Agent workflow defines Python and frontend linting steps and that the Python lint step runs the expected linting commands and targets.
        
        Parameters:
            pr_agent_workflow (Dict[str, Any]): Parsed mapping of the `pr-agent.yml` workflow containing jobs and steps.
        """
        job = pr_agent_workflow["jobs"]["pr-agent-trigger"]
        steps = job.get("steps", [])
        
        step_names = [s.get("name", "") for s in steps]
        assert "Run Python Linting" in step_names
        assert "Run Frontend Linting" in step_names
        
        # Check Python linting configuration
        python_lint = next(s for s in steps if s.get("name") == "Run Python Linting")
        assert "flake8" in python_lint["run"]
        assert "black" in python_lint["run"]
        assert "--max-line-length=88" in python_lint["run"]
        assert "api/" in python_lint["run"] and "src/" in python_lint["run"]
    
    def test_pr_agent_testing_steps(self, pr_agent_workflow: Dict[str, Any]):
        """Test that pr-agent includes proper testing steps."""
        job = pr_agent_workflow["jobs"]["pr-agent-trigger"]
        steps = job.get("steps", [])
        
        step_names = [s.get("name", "") for s in steps]
        assert "Run Python Tests" in step_names
        assert "Run Frontend Tests" in step_names
        
        # Check test configuration
        python_test = next(s for s in steps if s.get("name") == "Run Python Tests")
        assert "pytest" in python_test["run"]
        assert "--cov=src" in python_test["run"]
        assert "--cov-report=term-missing" in python_test["run"]
    
    def test_pr_agent_create_comment_step(self, pr_agent_workflow: Dict[str, Any]):
        """Test that Create PR Comment step runs always and uses github-script."""
        job = pr_agent_workflow["jobs"]["pr-agent-trigger"]
        steps = job.get("steps", [])
        
        comment_step = None
        for step in steps:
            if step.get("name") == "Create PR Comment":
                comment_step = step
                break
        
        assert comment_step is not None
        assert comment_step.get("if") == "always()"
        assert "actions/github-script" in comment_step["uses"]
        assert "script" in comment_step["with"]
    
    def test_pr_agent_node_version_actual(self, pr_agent_workflow: Dict[str, Any]):
        """
        Ensure that every actions/setup-node step in the "pr-agent-trigger" job specifies Node.js version 18.
        
        Parameters:
            pr_agent_workflow (Dict[str, Any]): Parsed YAML mapping for the PR Agent workflow fixture.
        """
        job = pr_agent_workflow["jobs"]["pr-agent-trigger"]
        steps = job.get("steps", [])
        
        node_steps = [
            s for s in steps 
            if s.get("uses", "").startswith("actions/setup-node")
        ]
        
        for step in node_steps:
            step_with = step.get("with", {})
            assert step_with.get("node-version") == "18", (
                "Node.js version should be 18 (current configuration)"
            )
    
    def test_auto_merge_check_logic(self, pr_agent_workflow: Dict[str, Any]):
        """Test auto-merge-check job conditional logic."""
        job = pr_agent_workflow["jobs"]["auto-merge-check"]
        assert "if" in job
        conditional = job["if"]
        
        # Should check for pull_request synchronize, approved review, and check_suite success
        assert "pull_request" in conditional
        assert "synchronize" in conditional
        assert "pull_request_review" in conditional
        assert "approved" in conditional
        assert "check_suite" in conditional
        assert "success" in conditional
    
    def test_auto_merge_check_uses_github_script(self, pr_agent_workflow: Dict[str, Any]):
        """
        Ensure the `auto-merge-check` job contains a single step that uses `actions/github-script` and provides a `script` in its `with` mapping.
        """
        job = pr_agent_workflow["jobs"]["auto-merge-check"]
        steps = job.get("steps", [])
        
        assert len(steps) == 1
        assert "actions/github-script" in steps[0]["uses"]
        assert "script" in steps[0]["with"]
    
    def test_dependency_update_conditional(self, pr_agent_workflow: Dict[str, Any]):
        """Test dependency-update job triggers only for dependency PRs."""
        job = pr_agent_workflow["jobs"]["dependency-update"]
        assert "if" in job
        conditional = job["if"]
        
        assert "pull_request" in conditional
        assert "deps" in conditional
    
    def test_dependency_update_auto_approve_logic(self, pr_agent_workflow: Dict[str, Any]):
        """Test dependency-update job auto-approves trusted bot updates."""
        job = pr_agent_workflow["jobs"]["dependency-update"]
        steps = job.get("steps", [])
        
        step = steps[0]
        script = step["with"]["script"]
        
        # Should check for dependabot and renovate
        assert "dependabot[bot]" in script
        assert "renovate[bot]" in script
        assert "bump" in script.lower() or "update" in script.lower()
        assert "APPROVE" in script


class TestWorkflowTriggers:
    """Comprehensive tests for workflow trigger configurations."""
    
    @pytest.mark.parametrize("workflow_file", get_workflow_files())
    def test_workflow_triggers_are_valid_types(self, workflow_file: Path):
        """
        Validate that the workflow's triggers are recognised GitHub event types.
        
        Accepts workflows where `on` is expressed as a string, a list, or a mapping and fails the test if any trigger event is not in the known set of GitHub event names.
        
        Parameters:
            workflow_file (Path): Path to the workflow YAML file under test.
        
        Raises:
            AssertionError: If an unrecognised event type is found in the workflow's `on` configuration.
        """
        config = load_yaml_safe(workflow_file)
        triggers = config.get("on", {})
        
        if isinstance(triggers, str):
            triggers = {triggers: None}
        elif isinstance(triggers, list):
            triggers = {t: None for t in triggers}
        
        valid_events = {
            "push", "pull_request", "pull_request_review", "pull_request_target",
            "issue_comment", "issues", "workflow_dispatch", "schedule", "release",
            "create", "delete", "fork", "watch", "check_suite", "check_run",
            "deployment", "deployment_status", "page_build", "project", "project_card",
            "project_column", "public", "registry_package", "status", "workflow_run",
            "repository_dispatch", "milestone", "discussion", "discussion_comment"
        }
        
        for event in triggers.keys():
            if event is True:  # Handle boolean true for shorthand syntax
                continue
            assert event in valid_events, (
                f"Workflow {workflow_file.name} uses invalid event type: {event}"
            )
    
    @pytest.mark.parametrize("workflow_file", get_workflow_files())
    def test_workflow_pr_triggers_specify_types(self, workflow_file: Path):
        """Test that pull_request triggers specify activity types."""
        config = load_yaml_safe(workflow_file)
        triggers = config.get("on", {})
        
        if not isinstance(triggers, dict):
            return  # Skip for non-dict triggers
        
        if "pull_request" in triggers:
            pr_config = triggers["pull_request"]
            if pr_config is not None and pr_config != {}:
                if "types" not in pr_config:
                    print(f"\nRecommendation: {workflow_file.name} pull_request trigger should "
                          "specify activity types for better control")


class TestWorkflowJobConfiguration:
    """Tests for job-level configuration in workflows."""
    
    @pytest.mark.parametrize("workflow_file", get_workflow_files())
    def test_workflow_jobs_specify_runner(self, workflow_file: Path):
        """
        Ensure each job in the workflow file specifies a runner.
        
        Checks every job in the parsed workflow YAML and asserts that non-reusable jobs declare a `runs-on` runner. Jobs that invoke reusable workflows via a `uses` key are exempt.
        
        Parameters:
            workflow_file (Path): Path to the workflow YAML file being tested.
        """
        config = load_yaml_safe(workflow_file)
        jobs = config.get("jobs", {})
        
        for job_name, job_config in jobs.items():
            if "uses" in job_config:
                # Reusable workflow calls don't need runs-on
                continue
            assert "runs-on" in job_config, (
                f"Job '{job_name}' in {workflow_file.name} must specify 'runs-on'"
            )
    
    @pytest.mark.parametrize("workflow_file", get_workflow_files())
    def test_workflow_jobs_use_standard_runners(self, workflow_file: Path):
        """
        Ensure jobs that declare `runs-on` use recognised GitHub-hosted runners.
        
        Skips jobs that use expressions, matrix variables or self-hosted runners; fails if a job specifies a runner not in the accepted set.
        """
        config = load_yaml_safe(workflow_file)
        jobs = config.get("jobs", {})
        
        standard_runners = {
            "ubuntu-latest", "ubuntu-20.04", "ubuntu-22.04", "ubuntu-24.04",
            "windows-latest", "windows-2019", "windows-2022",
            "macos-latest", "macos-11", "macos-12", "macos-13", "macos-14"
        }
        
        for job_name, job_config in jobs.items():
            if "runs-on" not in job_config:
                continue
            
            runner = job_config["runs-on"]
            if isinstance(runner, str):
                # Allow self-hosted and matrix variables
                if "${{" in runner or "self-hosted" in runner:
                    continue
                assert runner in standard_runners, (
                    f"Job '{job_name}' in {workflow_file.name} uses non-standard runner: {runner}"
                )


class TestWorkflowStepConfiguration:
    """Detailed tests for workflow step configuration."""
    
    @pytest.mark.parametrize("workflow_file", get_workflow_files())
    def test_workflow_steps_with_working_directory(self, workflow_file: Path):
        """
        Ensure steps that define `working-directory` use relative paths.
        
        Asserts that any step containing a `working-directory` key does not use an absolute path (i.e. the value does not start with `/`); the test fails with a descriptive message if an absolute path is found.
        """
        config = load_yaml_safe(workflow_file)
        jobs = config.get("jobs", {})
        
        for job_name, job_config in jobs.items():
            steps = job_config.get("steps", [])
            
            for idx, step in enumerate(steps):
                if "working-directory" in step:
                    working_dir = step["working-directory"]
                    # Should not use absolute paths
                    assert not working_dir.startswith("/"), (
                        f"Step {idx} in job '{job_name}' of {workflow_file.name} "
                        f"uses absolute path: {working_dir}"
                    )
    
    @pytest.mark.parametrize("workflow_file", get_workflow_files())
    def test_workflow_steps_with_id_are_unique(self, workflow_file: Path):
        """Test that step IDs are unique within each job."""
        config = load_yaml_safe(workflow_file)
        jobs = config.get("jobs", {})
        
        for job_name, job_config in jobs.items():
            steps = job_config.get("steps", [])
            step_ids = [s.get("id") for s in steps if "id" in s]
            
            duplicates = [sid for sid in step_ids if step_ids.count(sid) > 1]
            assert not duplicates, (
                f"Job '{job_name}' in {workflow_file.name} has duplicate step IDs: {duplicates}"
            )
    
    @pytest.mark.parametrize("workflow_file", get_workflow_files())
    def test_workflow_steps_continue_on_error_usage(self, workflow_file: Path):
        """Test that continue-on-error is used sparingly and intentionally."""
        config = load_yaml_safe(workflow_file)
        jobs = config.get("jobs", {})
        
        for job_name, job_config in jobs.items():
            steps = job_config.get("steps", [])
            
            for step in steps:
                if step.get("continue-on-error") is True:
                    # Should have a comment or name explaining why
                    if "name" not in step:
                        print(f"\nRecommendation: Step in job '{job_name}' of {workflow_file.name} "
                              "uses continue-on-error but lacks descriptive name")


class TestWorkflowEnvAndSecrets:
    """Tests for environment variables and secrets usage."""

    @pytest.mark.parametrize("workflow_file", get_workflow_files())
    def test_workflow_env_vars_naming_convention(self, workflow_file: Path):
        """
        Validate that environment variables in workflow files follow UPPER_CASE naming convention.

        Parameters:
            workflow_file (Path): Path to the workflow YAML file being tested.

        Notes:
            Checks environment variables at both workflow level and job level for proper naming.
        """
        config = load_yaml_safe(workflow_file)

        def check_env_vars(env_dict):
            """
            Identify environment variable names that do not follow the naming convention of upper-case letters, digits and underscores.

            Parameters:
                env_dict (dict): Mapping of environment variable names to their values. If a non-dict is provided, it is treated as absent.

            Returns:
                invalid_keys (List[str]): List of keys from `env_dict` that are not entirely upper-case or that contain characters other than letters, digits or underscores.
            """
            if not isinstance(env_dict, dict):
                return []
            invalid = []
            for key in env_dict.keys():
                if not key.isupper() or not key.replace("_", "").isalnum():
                    invalid.append(key)
            return invalid

        # Check top-level env
        if "env" in config:
            invalid = check_env_vars(config["env"])
if invalid:
    print(f"MAINTAINABILITY: Workflow {workflow_file.name} has environment variables "
          f"that don't follow UPPER_CASE convention: {invalid}. This can reduce "
          f"readability and consistency across workflows.")
            assert not invalid, (
                f"Workflow {workflow_file.name} has invalid env var names: {invalid}"
            )
        
        # Check job-level env
        jobs = config.get("jobs", {})
        for job_name, job_config in jobs.items():
            if "env" in job_config:
                invalid = check_env_vars(job_config["env"])
                if invalid:
                    print(f"\nRecommendation: Job '{job_name}' in {workflow_file.name} has non-standard env var names: {invalid}")

    @pytest.mark.parametrize("workflow_file", get_workflow_files())
    def test_workflow_secrets_not_in_env_values(self, workflow_file: Path):
        """Test that secrets are referenced, not hardcoded in env values."""
        with open(workflow_file, 'r', encoding='utf-8') as f:
            content = f.read()

        # Look for patterns that might indicate hardcoded secrets
        suspicious_in_env = [
            "password: \"",
            "token: \"",
            "api_key: \"",
            "secret: \"",
        ]

        for pattern in suspicious_in_env:
            if pattern in content.lower():
                # Allow if it's using secrets context
                if "${{ secrets." not in content[max(0, content.lower().find(pattern) - 50):content.lower().find(pattern) + 50]:
                    pytest.skip(
                        f"Workflow {workflow_file.name} may have hardcoded sensitive value. "
                        "Manual review recommended."
                    )


class TestWorkflowComplexity:
    """Tests for workflow complexity and maintainability."""
    
    @pytest.mark.parametrize("workflow_file", get_workflow_files())
    def test_workflow_job_count_reasonable(self, workflow_file: Path):
        """
        Validate that a workflow defines a reasonable number of jobs.
        
        Prints a warning if the workflow defines more than 10 jobs and causes the test to fail if it defines more than 20 jobs.
        
        Parameters:
        	workflow_file (Path): Path to the workflow YAML file being validated.
        """
        config = load_yaml_safe(workflow_file)
        jobs = config.get("jobs", {})
        
        job_count = len(jobs)
        if job_count > 10:
            print(f"\nWarning: {workflow_file.name} has {job_count} jobs. "
                  "Consider splitting into multiple workflows.")
        
        assert job_count <= 20, (
            f"Workflow {workflow_file.name} has {job_count} jobs (max 20). "
            "Split into multiple workflows for better maintainability."
        )
    
    @pytest.mark.parametrize("workflow_file", get_workflow_files())
    def test_workflow_step_count_per_job(self, workflow_file: Path):
        """
        Validate that each job in the workflow does not contain an excessive number of steps.
        
        Prints an informational message if a job has more than 15 steps and fails the test if a job has more than 30 steps.
        """
        config = load_yaml_safe(workflow_file)
        jobs = config.get("jobs", {})
        
        for job_name, job_config in jobs.items():
            steps = job_config.get("steps", [])
            step_count = len(steps)
            
            if step_count > 15:
                print(f"\nInfo: Job '{job_name}' in {workflow_file.name} has "
                      f"{step_count} steps. Consider refactoring.")
            
            assert step_count <= 30, (
                f"Job '{job_name}' in {workflow_file.name} has {step_count} steps (max 30). "
                "Consider breaking into multiple jobs."
            )
    
    @pytest.mark.parametrize("workflow_file", get_workflow_files())
    def test_workflow_deep_nesting_in_conditionals(self, workflow_file: Path):
        """
        Warns when a job-level `if` conditional shows high logical complexity.
        
        Counts occurrences of the logical operators `&&` and `||` in each job's `if` conditional and prints a warning if their total exceeds 5, indicating a potentially over-complex conditional.
        
        Parameters:
            workflow_file (Path): Path to the workflow YAML file to inspect.
        """
        config = load_yaml_safe(workflow_file)
        jobs = config.get("jobs", {})
        
        for job_name, job_config in jobs.items():
            if "if" in job_config:
                conditional = job_config["if"]
                # Count logical operators as proxy for complexity
                and_count = conditional.count("&&")
                or_count = conditional.count("||")
                
                complexity = and_count + or_count
                if complexity > 5:
                    print(f"\nWarning: Job '{job_name}' in {workflow_file.name} "
                          f"has complex conditional ({complexity} operators)")


class TestWorkflowOutputsAndArtifacts:
    """Tests for workflow outputs and artifact handling."""
    
    @pytest.mark.parametrize("workflow_file", get_workflow_files())
    def test_workflow_artifacts_have_retention(self, workflow_file: Path):
        """
        Report when artifact upload steps do not specify a `retention-days` value.
        
        Scans the workflow's jobs and for any step that uses `actions/upload-artifact` prints an informational message if the step's `with` mapping does not include `retention-days`.
        
        Parameters:
            workflow_file (Path): Path to the workflow YAML file to inspect.
        """
        config = load_yaml_safe(workflow_file)
        jobs = config.get("jobs", {})
        
        for job_name, job_config in jobs.items():
            steps = job_config.get("steps", [])
            
            for step in steps:
                if "actions/upload-artifact" in step.get("uses", ""):
                    step_with = step.get("with", {})
                    # Recommend explicit retention-days
                    if "retention-days" not in step_with:
                        print(f"\nInfo: Artifact upload in job '{job_name}' of "
                              f"{workflow_file.name} doesn't specify retention-days")
    
    @pytest.mark.parametrize("workflow_file", get_workflow_files())
    def test_workflow_outputs_referenced_correctly(self, workflow_file: Path):
        """Test that job outputs are defined when referenced by other jobs."""
        config = load_yaml_safe(workflow_file)
        jobs = config.get("jobs", {})
        
        # Collect all job outputs
        job_outputs = {}
        for job_name, job_config in jobs.items():
            if "outputs" in job_config:
                job_outputs[job_name] = set(job_config["outputs"].keys())
        
        # Check references in needs
        for job_name, job_config in jobs.items():
            needs = job_config.get("needs", [])
            if isinstance(needs, str):
                needs = [needs]
            elif not isinstance(needs, list):
                needs = []
            
            # Verify needed jobs exist
            for needed_job in needs:
                assert needed_job in jobs, (
                    f"Job '{job_name}' in {workflow_file.name} needs '{needed_job}' "
                    "which doesn't exist"
                )


class TestWorkflowBestPractices:
    """Tests for workflow best practices and recommendations."""
    
    @pytest.mark.parametrize("workflow_file", get_workflow_files())
    def test_workflow_uses_concurrency_for_prs(self, workflow_file: Path):
        """Test if PR workflows use concurrency to cancel outdated runs."""
        config = load_yaml_safe(workflow_file)
        triggers = config.get("on", {})
        
        has_pr_trigger = False
        if isinstance(triggers, dict):
            has_pr_trigger = "pull_request" in triggers or "pull_request_target" in triggers
        
        if has_pr_trigger and "concurrency" not in config:
            print(f"\nRecommendation: {workflow_file.name} triggers on PR but doesn't "
                  "use concurrency. Consider adding concurrency group to cancel outdated runs.")
    
    @pytest.mark.parametrize("workflow_file", get_workflow_files())
    def test_workflow_timeout_specified(self, workflow_file: Path):
        """
        Check that each job in the workflow specifies timeout-minutes.
        
        For any job missing `timeout-minutes` this test prints a recommendation identifying the job and the workflow file.
        """
        config = load_yaml_safe(workflow_file)
        jobs = config.get("jobs", {})
        
        for job_name, job_config in jobs.items():
            if "timeout-minutes" not in job_config:
                print(f"\nRecommendation: Job '{job_name}' in {workflow_file.name} "
                      "doesn't specify timeout-minutes")
    
    @pytest.mark.parametrize("workflow_file", get_workflow_files())
    def test_workflow_shell_explicitly_set(self, workflow_file: Path):
        """
        Check workflow steps that use multi-line `run` commands and recommend setting `shell` if missing.
        
        For each job in the workflow file, any step whose `run` value is a string containing a newline is considered a multi-line command; if such a step does not specify a `shell` key, a recommendation message is printed identifying the workflow file, job name and step index.
        
        Parameters:
            workflow_file (Path): Path to the workflow YAML file to inspect.
        """
        config = load_yaml_safe(workflow_file)
        jobs = config.get("jobs", {})
        
        for job_name, job_config in jobs.items():
            steps = job_config.get("steps", [])
            
            for idx, step in enumerate(steps):
                if "run" in step:
                    run_cmd = step["run"]
                    if isinstance(run_cmd, str) and "\n" in run_cmd:
                        # Multi-line command
                        if "shell" not in step:
                            print(f"\nRecommendation: Step {idx} in job '{job_name}' "
                                  f"of {workflow_file.name} uses multi-line run without "
                                  "explicit shell specification")<|MERGE_RESOLUTION|>--- conflicted
+++ resolved
@@ -317,44 +317,22 @@
     
     def test_pr_agent_review_runs_on_ubuntu(self, pr_agent_workflow: Dict[str, Any]):
         """Test that pr-agent-trigger job runs on Ubuntu."""
-<<<<<<< HEAD
-        jobs = pr_agent_workflow.get("jobs", {})
-        if "pr-agent-trigger" not in jobs:
-            pytest.skip("pr-agent-trigger job not found")
-        trigger_job = pr_agent_workflow["jobs"]["pr-agent-trigger"]
-        runs_on = trigger_job.get("runs-on", "")
-        assert "ubuntu" in runs_on.lower(), (
-            "pr-agent-trigger job should run on Ubuntu runner"
-=======
         review_job = pr_agent_workflow["jobs"]["pr-agent-trigger"]
         runs_on = review_job.get("runs-on", "")
         assert "ubuntu" in runs_on.lower(), (
             "PR Agent trigger job should run on Ubuntu runner"
->>>>>>> 1f8f2b9f
         )
     
     def test_pr_agent_has_checkout_step(self, pr_agent_workflow: Dict[str, Any]):
         """Test that pr-agent-trigger job checks out the code."""
-<<<<<<< HEAD
-        jobs = pr_agent_workflow.get("jobs", {})
-        if "pr-agent-trigger" not in jobs:
-            pytest.skip("pr-agent-trigger job not found")
-        trigger_job = pr_agent_workflow["jobs"]["pr-agent-trigger"]
-        steps = trigger_job.get("steps", [])
-=======
         review_job = pr_agent_workflow["jobs"]["pr-agent-trigger"]
         steps = review_job.get("steps", [])
->>>>>>> 1f8f2b9f
         
         checkout_steps = [
             s for s in steps 
             if s.get("uses", "").startswith("actions/checkout")
         ]
-<<<<<<< HEAD
-        assert len(checkout_steps) > 0, "pr-agent-trigger job must check out the repository"
-=======
         assert len(checkout_steps) > 0, "PR Agent trigger job must check out the repository"
->>>>>>> 1f8f2b9f
     
     def test_pr_agent_checkout_has_token(self, pr_agent_workflow: Dict[str, Any]):
         """
@@ -362,16 +340,8 @@
         
         Fails the test if any checkout step omits the `token` key.
         """
-<<<<<<< HEAD
-        jobs = pr_agent_workflow.get("jobs", {})
-        if "pr-agent-trigger" not in jobs:
-            pytest.skip("pr-agent-trigger job not found")
-        trigger_job = pr_agent_workflow["jobs"]["pr-agent-trigger"]
-        steps = trigger_job.get("steps", [])
-=======
         review_job = pr_agent_workflow["jobs"]["pr-agent-trigger"]
         steps = review_job.get("steps", [])
->>>>>>> 1f8f2b9f
         
         checkout_steps = [
             s for s in steps 
@@ -390,74 +360,36 @@
         Parameters:
             pr_agent_workflow (Dict[str, Any]): Parsed YAML mapping for the pr-agent workflow; expected to contain a "jobs" mapping with a "pr-agent-trigger" job.
         """
-<<<<<<< HEAD
-        jobs = pr_agent_workflow.get("jobs", {})
-        if "pr-agent-trigger" not in jobs:
-            pytest.skip("pr-agent-trigger job not found")
-        trigger_job = pr_agent_workflow["jobs"]["pr-agent-trigger"]
-        steps = trigger_job.get("steps", [])
-=======
         review_job = pr_agent_workflow["jobs"]["pr-agent-trigger"]
         steps = review_job.get("steps", [])
->>>>>>> 1f8f2b9f
         
         python_steps = [
             s for s in steps 
             if s.get("uses", "").startswith("actions/setup-python")
         ]
-<<<<<<< HEAD
-if len(python_steps) == 0:
-    print(f"WARNING: pr-agent-trigger job may require Python setup for PR Agent functionality")
-    
-    def test_pr_agent_has_node_setup(self, pr_agent_workflow: Dict[str, Any]):
-        """Test that pr-agent-trigger job sets up Node.js if needed."""
-        jobs = pr_agent_workflow.get("jobs", {})
-        if "pr-agent-trigger" not in jobs:
-            pytest.skip("pr-agent-trigger job not found")
-        trigger_job = pr_agent_workflow["jobs"]["pr-agent-trigger"]
-        steps = trigger_job.get("steps", [])
-=======
         assert len(python_steps) > 0, "PR Agent trigger job must set up Python"
     
     def test_pr_agent_has_node_setup(self, pr_agent_workflow: Dict[str, Any]):
         """Test that pr-agent-trigger job sets up Node.js."""
         review_job = pr_agent_workflow["jobs"]["pr-agent-trigger"]
         steps = review_job.get("steps", [])
->>>>>>> 1f8f2b9f
         
         node_steps = [
             s for s in steps 
             if s.get("uses", "").startswith("actions/setup-node")
         ]
-<<<<<<< HEAD
-        if len(node_steps) == 0:
-            print("\nRecommendation: pr-agent-trigger job should set up Node.js if needed")
+        assert len(node_steps) > 0, "PR Agent trigger job must set up Node.js"
     
     def test_pr_agent_python_version(self, pr_agent_workflow: Dict[str, Any]):
         """
-        Check that any actions/setup-python step in the "pr-agent-trigger" job specifies a python-version.
-=======
-        assert len(node_steps) > 0, "PR Agent trigger job must set up Node.js"
-    
-    def test_pr_agent_python_version(self, pr_agent_workflow: Dict[str, Any]):
-        """
         Ensure any actions/setup-python step in the "pr-agent-trigger" job specifies python-version "3.11".
->>>>>>> 1f8f2b9f
         
         Parameters:
             pr_agent_workflow (Dict[str, Any]): Parsed workflow mapping for the PR Agent workflow; expected to contain a "jobs" -> "pr-agent-trigger" -> "steps" sequence.
         
         """
-<<<<<<< HEAD
-        jobs = pr_agent_workflow.get("jobs", {})
-        if "pr-agent-trigger" not in jobs:
-            pytest.skip("pr-agent-trigger job not found")
-        trigger_job = pr_agent_workflow["jobs"]["pr-agent-trigger"]
-        steps = trigger_job.get("steps", [])
-=======
         review_job = pr_agent_workflow["jobs"]["pr-agent-trigger"]
         steps = review_job.get("steps", [])
->>>>>>> 1f8f2b9f
         
         python_steps = [
             s for s in steps 
@@ -507,16 +439,8 @@
 # and the next test (test_pr_agent_no_duplicate_setup_steps) should follow directly
     def test_pr_agent_no_duplicate_setup_steps(self, pr_agent_workflow: Dict[str, Any]):
         """Test that there are no duplicate setup steps in the workflow."""
-<<<<<<< HEAD
-        jobs = pr_agent_workflow.get("jobs", {})
-        if "pr-agent-trigger" not in jobs:
-            pytest.skip("pr-agent-trigger job not found")
-        trigger_job = pr_agent_workflow["jobs"]["pr-agent-trigger"]
-        steps = trigger_job.get("steps", [])
-=======
         review_job = pr_agent_workflow["jobs"]["pr-agent-trigger"]
         steps = review_job.get("steps", [])
->>>>>>> 1f8f2b9f
         
         # Check for duplicate step names
         step_names = [s.get("name", "") for s in steps if s.get("name")]
@@ -528,27 +452,15 @@
     
     def test_pr_agent_fetch_depth_configured(self, pr_agent_workflow: Dict[str, Any]):
         """
-<<<<<<< HEAD
-        Ensure checkout steps in the PR Agent pr-agent-trigger job have valid fetch-depth values.
-=======
         Ensure checkout steps in the PR Agent trigger job have valid fetch-depth values.
->>>>>>> 1f8f2b9f
         
         Checks each step in `jobs.pr-agent-trigger` that uses `actions/checkout`; if the step's `with` mapping contains `fetch-depth` the value must be an integer or exactly 0, otherwise an assertion fails.
         
         Parameters:
             pr_agent_workflow (Dict[str, Any]): Parsed workflow mapping for the PR Agent workflow.
         """
-<<<<<<< HEAD
-        jobs = pr_agent_workflow.get("jobs", {})
-        if "pr-agent-trigger" not in jobs:
-            pytest.skip("pr-agent-trigger job not found")
-        trigger_job = pr_agent_workflow["jobs"]["pr-agent-trigger"]
-        steps = trigger_job.get("steps", [])
-=======
         review_job = pr_agent_workflow["jobs"]["pr-agent-trigger"]
         steps = review_job.get("steps", [])
->>>>>>> 1f8f2b9f
         
         checkout_steps = [
             s for s in steps 
