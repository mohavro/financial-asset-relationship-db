"""
Comprehensive tests for GitHub Actions workflow files.

This module validates the structure, syntax, and configuration of GitHub Actions
workflows, ensuring they are properly formatted and free of common issues like
duplicate keys, invalid syntax, and missing required fields.
"""

import os
import pytest
import yaml
from pathlib import Path
from typing import Dict, Any, List


# Path to workflows directory
WORKFLOWS_DIR = Path(__file__).parent.parent.parent / ".github" / "workflows"


def get_workflow_files() -> List[Path]:
    """
    List workflow YAML files in the repository's .github/workflows directory.
    
    Returns:
        List[Path]: Paths to files with `.yml` or `.yaml` extensions found in the workflows directory;
                    an empty list if the directory does not exist or no matching files are present.
    """
    if not WORKFLOWS_DIR.exists():
        return []
    return list(WORKFLOWS_DIR.glob("*.yml")) + list(WORKFLOWS_DIR.glob("*.yaml"))


def load_yaml_safe(file_path: Path) -> Dict[str, Any]:
    """
    Parse a YAML file and return its content.
    
    Parameters:
        file_path (Path): Path to the YAML file to load.
    
    Returns:
        The parsed YAML content — a mapping, sequence, scalar value, or `None` if the document is empty.
    
    Raises:
        yaml.YAMLError: If the file contains invalid YAML.
    """
    with open(file_path, 'r', encoding='utf-8') as f:
        return yaml.safe_load(f)


def check_duplicate_keys(file_path: Path) -> List[str]:
    """
    Detect duplicate mapping keys in a YAML file.
    
    Parameters:
        file_path (Path): Path to the YAML file to inspect.
    
    Returns:
        List of duplicate key names found, or an empty list if none are present.
    """
    duplicates = []
    
    with open(file_path, 'r', encoding='utf-8') as f:
        content = f.read()
    
    # Parse with a custom constructor that detects duplicates
    class DuplicateKeySafeLoader(yaml.SafeLoader):
        pass
    
    def constructor_with_dup_check(loader, node):
        """
        Construct a dict from a YAML mapping node while recording duplicate keys.
        
        Parameters:
            loader: YAML loader used to construct key and value objects from nodes.
            node: YAML mapping node to convert.
        
        Returns:
            dict: Mapping of constructed keys to their corresponding values.
        
        Notes:
            Duplicate keys encountered are appended to the surrounding `duplicates` list.
        """
        mapping = {}
        for key_node, value_node in node.value:
            key = loader.construct_object(key_node, deep=False)
            if key in mapping:
                duplicates.append(key)
            mapping[key] = loader.construct_object(value_node, deep=False)
        return mapping
    
    DuplicateKeySafeLoader.add_constructor(
        yaml.resolver.BaseResolver.DEFAULT_MAPPING_TAG,
        constructor_with_dup_check
    )
    
    try:
        yaml.load(content, Loader=DuplicateKeySafeLoader)
    except yaml.YAMLError:
        pass  # Syntax errors will be caught by other tests
    
    return duplicates


class TestWorkflowSyntax:
    """Test suite for GitHub Actions workflow YAML syntax validation."""
    
    @pytest.mark.parametrize("workflow_file", get_workflow_files())
    def test_workflow_valid_yaml_syntax(self, workflow_file: Path):
        """Test that workflow files contain valid YAML syntax."""
        try:
            with open(workflow_file, 'r', encoding='utf-8') as f:
                yaml.safe_load(f)
        except yaml.YAMLError as e:
            pytest.fail(f"Invalid YAML syntax in {workflow_file.name}: {e}")
    
    @pytest.mark.parametrize("workflow_file", get_workflow_files())
    def test_workflow_no_duplicate_keys(self, workflow_file: Path):
        """Test that workflow files do not contain duplicate keys."""
        duplicates = check_duplicate_keys(workflow_file)
        assert not duplicates, (
            f"Found duplicate keys in {workflow_file.name}: {duplicates}. "
            "Duplicate keys can cause unexpected behavior as YAML will "
            "silently overwrite earlier values."
        )
    
    @pytest.mark.parametrize("workflow_file", get_workflow_files())
    def test_workflow_readable(self, workflow_file: Path):
        """
        Check that a workflow file exists, is a regular file and contains non-empty UTF-8 text.
        """
        assert workflow_file.exists(), f"Workflow file {workflow_file} does not exist"
        assert workflow_file.is_file(), f"Workflow path {workflow_file} is not a file"
        with open(workflow_file, 'r', encoding='utf-8') as f:
            content = f.read()
            assert len(content) > 0, f"Workflow file {workflow_file.name} is empty"


class TestWorkflowStructure:
    """Test suite for GitHub Actions workflow structure validation."""
    
    @pytest.mark.parametrize("workflow_file", get_workflow_files())
    def test_workflow_has_name(self, workflow_file: Path):
        """
        Verify the workflow YAML defines a non-empty top-level name.
        
        Asserts that the top-level "name" key is present and its value is a non-empty string; failure messages include the workflow filename for context.
        """
        config = load_yaml_safe(workflow_file)
        assert "name" in config, f"Workflow {workflow_file.name} missing 'name' field"
        assert config["name"], f"Workflow {workflow_file.name} has empty 'name' field"
        assert isinstance(config["name"], str), (
            f"Workflow {workflow_file.name} 'name' must be a string"
        )
    
    @pytest.mark.parametrize("workflow_file", get_workflow_files())
    def test_workflow_has_triggers(self, workflow_file: Path):
        """
        Ensure the workflow defines at least one trigger via a top-level "on" field.
        
        Asserts that the loaded workflow mapping contains a top-level "on" key.
        """
        config = load_yaml_safe(workflow_file)
        assert "on" in config, (
            f"Workflow {workflow_file.name} missing trigger configuration ('on' field)"
        )
    
    @pytest.mark.parametrize("workflow_file", get_workflow_files())
    def test_workflow_has_jobs(self, workflow_file: Path):
        """
        Ensure the workflow defines at least one job.
        
        Asserts that the top-level "jobs" field is present, is a mapping (dictionary), and contains at least one job entry for the given workflow file.
        """
        config = load_yaml_safe(workflow_file)
        assert "jobs" in config, f"Workflow {workflow_file.name} missing 'jobs' field"
        assert config["jobs"], f"Workflow {workflow_file.name} has empty 'jobs' field"
        assert isinstance(config["jobs"], dict), (
            f"Workflow {workflow_file.name} 'jobs' must be a dictionary"
        )
        assert len(config["jobs"]) > 0, (
            f"Workflow {workflow_file.name} must define at least one job"
        )
    
    @pytest.mark.parametrize("workflow_file", get_workflow_files())
    def test_workflow_jobs_have_steps(self, workflow_file: Path):
        """
        Ensure each job in the workflow defines either a `steps` sequence or a `uses` reusable workflow, and that any `steps` entry is a non-empty list.
        
        Fails the test if a job:
        - does not contain either `steps` or `uses`;
        - has an empty `steps` value;
        - has a `steps` value that is not a list.
        
        Parameters:
            workflow_file (Path): Path to the workflow YAML file being validated.
        """
        config = load_yaml_safe(workflow_file)
        jobs = config.get("jobs", {})
        
        for job_name, job_config in jobs.items():
            assert "steps" in job_config or "uses" in job_config, (
                f"Job '{job_name}' in {workflow_file.name} must have 'steps' or 'uses'"
            )
            
            if "steps" in job_config:
                assert job_config["steps"], (
                    f"Job '{job_name}' in {workflow_file.name} has empty 'steps'"
                )
                assert isinstance(job_config["steps"], list), (
                    f"Job '{job_name}' in {workflow_file.name} 'steps' must be a list"
                )


class TestWorkflowActions:
    """Test suite for GitHub Actions usage validation."""
    
    @pytest.mark.parametrize("workflow_file", get_workflow_files())
    def test_workflow_actions_have_versions(self, workflow_file: Path):
        """Test that all GitHub Actions specify a version/tag."""
        config = load_yaml_safe(workflow_file)
        jobs = config.get("jobs", {})
        
        for job_name, job_config in jobs.items():
            steps = job_config.get("steps", [])
            
            for idx, step in enumerate(steps):
                if "uses" in step:
                    action = step["uses"]
                    # Action should have a version tag (e.g., @v1, @main, @sha)
                    assert "@" in action, (
                        f"Step {idx} in job '{job_name}' of {workflow_file.name} "
                        f"uses action '{action}' without a version tag"
                    )
    
    @pytest.mark.parametrize("workflow_file", get_workflow_files())
    def test_workflow_steps_have_names_or_uses(self, workflow_file: Path):
        """
        Ensure each step in every job defines at least one of 'name', 'uses' or 'run'.
        
        Parameters:
            workflow_file (Path): Path to the workflow YAML file being validated.
        """
        config = load_yaml_safe(workflow_file)
        jobs = config.get("jobs", {})
        
        for job_name, job_config in jobs.items():
            steps = job_config.get("steps", [])
            
            for idx, step in enumerate(steps):
                has_name = "name" in step
                has_uses = "uses" in step
                has_run = "run" in step
                
                assert has_name or has_uses or has_run, (
                    f"Step {idx} in job '{job_name}' of {workflow_file.name} "
                    "must have at least a 'name', 'uses', or 'run' field"
                )


class TestPrAgentWorkflow:
    """Specific tests for the pr-agent.yml workflow."""
    
    @pytest.fixture
    def pr_agent_workflow(self) -> Dict[str, Any]:
        """
        Load the 'pr-agent' workflow YAML and provide its parsed mapping for tests.
        
        If the file .github/workflows/pr-agent.yml is missing, the invoking test is skipped.
        
        Returns:
            workflow (Dict[str, Any]): Parsed YAML mapping of the pr-agent workflow.
        """
        workflow_path = WORKFLOWS_DIR / "pr-agent.yml"
        if not workflow_path.exists():
            pytest.skip("pr-agent.yml not found")
        return load_yaml_safe(workflow_path)
    
    def test_pr_agent_name(self, pr_agent_workflow: Dict[str, Any]):
        """
        Assert the pr-agent workflow's top-level "name" equals "PR Agent".
        
        Parameters:
            pr_agent_workflow (Dict[str, Any]): Parsed YAML mapping for the pr-agent workflow fixture.
        """
        assert pr_agent_workflow["name"] == "PR Agent"
    
    def test_pr_agent_triggers_on_pull_request(self, pr_agent_workflow: Dict[str, Any]):
        """Test that pr-agent workflow triggers on pull request events."""
        triggers = pr_agent_workflow.get("on", {})
        assert "pull_request" in triggers, (
            "pr-agent workflow should trigger on pull_request events"
        )
    
    def test_pr_agent_has_review_job(self, pr_agent_workflow: Dict[str, Any]):
        """Test that pr-agent workflow has a review job."""
        jobs = pr_agent_workflow.get("jobs", {})
        assert "pr-agent-trigger" in jobs, "pr-agent workflow must have a 'pr-agent-trigger' job"
    
    def test_pr_agent_review_runs_on_ubuntu(self, pr_agent_workflow: Dict[str, Any]):
        """Test that review job runs on Ubuntu."""
        review_job = pr_agent_workflow["jobs"]["review"]
        runs_on = review_job.get("runs-on", "")
        assert "ubuntu" in runs_on.lower(), (
            "Review job should run on Ubuntu runner"
        )
    
    def test_pr_agent_has_checkout_step(self, pr_agent_workflow: Dict[str, Any]):
        """Test that review job checks out the code."""
        review_job = pr_agent_workflow["jobs"]["review"]
        steps = review_job.get("steps", [])
        
        checkout_steps = [
            s for s in steps 
            if s.get("uses", "").startswith("actions/checkout")
        ]
        assert len(checkout_steps) > 0, "Review job must check out the repository"
    
    def test_pr_agent_checkout_has_token(self, pr_agent_workflow: Dict[str, Any]):
        """
        Ensure every actions/checkout step in the review job provides a `token` in its `with` mapping.
        
        Fails the test if any checkout step omits the `token` key.
        """
        review_job = pr_agent_workflow["jobs"]["review"]
        steps = review_job.get("steps", [])
        
        checkout_steps = [
            s for s in steps 
            if s.get("uses", "").startswith("actions/checkout")
        ]
        
        for step in checkout_steps:
            step_with = step.get("with", {})
            assert "token" in step_with, "Checkout step should specify a token"
    
    def test_pr_agent_has_python_setup(self, pr_agent_workflow: Dict[str, Any]):
        """
        Asserts the workflow's "review" job includes at least one step that uses actions/setup-python.
        
        Parameters:
            pr_agent_workflow (Dict[str, Any]): Parsed YAML mapping for the pr-agent workflow; expected to contain a "jobs" mapping with a "review" job.
        """
        review_job = pr_agent_workflow["jobs"]["review"]
        steps = review_job.get("steps", [])
        
        python_steps = [
            s for s in steps 
            if s.get("uses", "").startswith("actions/setup-python")
        ]
        assert len(python_steps) > 0, "Review job must set up Python"
    
    def test_pr_agent_has_node_setup(self, pr_agent_workflow: Dict[str, Any]):
        """Test that review job sets up Node.js."""
        review_job = pr_agent_workflow["jobs"]["review"]
        steps = review_job.get("steps", [])
        
        node_steps = [
            s for s in steps 
            if s.get("uses", "").startswith("actions/setup-node")
        ]
        assert len(node_steps) > 0, "Review job must set up Node.js"
    
    def test_pr_agent_python_version(self, pr_agent_workflow: Dict[str, Any]):
        """
        Ensure any actions/setup-python step in the "review" job specifies python-version "3.11".
        
        Parameters:
            pr_agent_workflow (Dict[str, Any]): Parsed workflow mapping for the PR Agent workflow; expected to contain a "jobs" -> "review" -> "steps" sequence.
        
        """
        review_job = pr_agent_workflow["jobs"]["review"]
        steps = review_job.get("steps", [])
        
        python_steps = [
            s for s in steps 
            if s.get("uses", "").startswith("actions/setup-python")
        ]
        
        for step in python_steps:
            step_with = step.get("with", {})
            assert "python-version" in step_with, (
                "Python setup should specify a version"
            )
def test_pr_agent_has_review_job(self, pr_agent_workflow: Dict[str, Any]):
        """Test that pr-agent workflow has a pr-agent-trigger job."""
        jobs = pr_agent_workflow.get("jobs", {})
        assert "pr-agent-trigger" in jobs, "pr-agent workflow must have a 'pr-agent-trigger' job"
                "Python version should be 3.11"
            )
<<<<<<< HEAD
    
    def test_pr_agent_node_version(self, pr_agent_workflow: Dict[str, Any]):
=======

def test_pr_agent_node_version(self, pr_agent_workflow: Dict[str, Any]):
>>>>>>> 11d4b2e9
        """
        Ensure every actions/setup-node step in the pr-agent 'pr-agent-trigger' job specifies Node.js version 18.
        """
        jobs = pr_agent_workflow.get("jobs", {})
        assert "pr-agent-trigger" in jobs, "Missing 'pr-agent-trigger' job"
        trigger_job = jobs["pr-agent-trigger"]
        steps = trigger_job.get("steps", [])
        """
        Ensure every actions/setup-node step in the pr-agent 'pr-agent-trigger' job specifies Node.js version 18.

        Checks each step that uses 'actions/setup-node' has a 'with' mapping containing a 'node-version' key whose value equals '18'.
        """
        review_job = pr_agent_workflow["jobs"]["pr-agent-trigger"]
        steps = review_job.get("steps", [])
        
        node_steps = [
            s for s in steps 
            if s.get("uses", "").startswith("actions/setup-node")
        ]
        
        for step in node_steps:
            step_with = step.get("with", {})
            assert "node-version" in step_with, (
                "Node.js setup should specify a version"
            )
            assert step_with["node-version"] == "18", (
                "Node.js version should be 18"
            )
    
# [Lines 397-435 containing the malformed block should be completely removed]
# The previous test (test_pr_agent_python_version) ends before line 397
# and the next test (test_pr_agent_no_duplicate_setup_steps) should follow directly
    def test_pr_agent_no_duplicate_setup_steps(self, pr_agent_workflow: Dict[str, Any]):
        """Test that there are no duplicate setup steps in the workflow."""
        review_job = pr_agent_workflow["jobs"]["review"]
        steps = review_job.get("steps", [])
        
        # Check for duplicate step names
        step_names = [s.get("name", "") for s in steps if s.get("name")]
        duplicate_names = [name for name in step_names if step_names.count(name) > 1]
        
        assert not duplicate_names, (
            f"Found duplicate step names: {set(duplicate_names)}. "
            "Each step should have a unique name."
        )
    
    def test_pr_agent_fetch_depth_configured(self, pr_agent_workflow: Dict[str, Any]):
        """
        Ensure checkout steps in the PR Agent review job have valid fetch-depth values.
        
        Checks each step in `jobs.review` that uses `actions/checkout`; if the step's `with` mapping contains `fetch-depth` the value must be an integer or exactly 0, otherwise an assertion fails.
        
        Parameters:
            pr_agent_workflow (Dict[str, Any]): Parsed workflow mapping for the PR Agent workflow.
        """
        review_job = pr_agent_workflow["jobs"]["review"]
        steps = review_job.get("steps", [])
        
        checkout_steps = [
            s for s in steps 
            if s.get("uses", "").startswith("actions/checkout")
        ]
        
        for step in checkout_steps:
            step_with = step.get("with", {})
            if "fetch-depth" in step_with:
                fetch_depth = step_with["fetch-depth"]
                assert isinstance(fetch_depth, int) or fetch_depth == 0, (
                    "fetch-depth should be an integer"
                )


class TestWorkflowSecurity:
    """Test suite for workflow security best practices."""
    
    @pytest.mark.parametrize("workflow_file", get_workflow_files())
    def test_workflow_no_hardcoded_secrets(self, workflow_file: Path):
        """Test that workflows don't contain hardcoded secrets or tokens."""
        with open(workflow_file, 'r', encoding='utf-8') as f:
            content = f.read()
        
        # Patterns that might indicate hardcoded secrets
        suspicious_patterns = [
            "ghp_",  # GitHub personal access token
            "gho_",  # GitHub OAuth token
            "ghu_",  # GitHub user token
            "ghs_",  # GitHub server token
            "ghr_",  # GitHub refresh token
        ]
        
        for pattern in suspicious_patterns:
            assert pattern not in content, (
                f"Workflow {workflow_file.name} may contain hardcoded secret "
                f"(found pattern: {pattern}). Use secrets context instead."
            )
    
    @pytest.mark.parametrize("workflow_file", get_workflow_files())
    def test_workflow_uses_secrets_context(self, workflow_file: Path):
        """
        Verify sensitive keys in step `with` mappings use the GitHub secrets context or are empty.
        
        Scans each job's steps and for any `with` keys containing `token`, `password`, `key` or `secret` asserts that string values start with `"${{"` (secrets context) or are empty.
        """
        config = load_yaml_safe(workflow_file)
        jobs = config.get("jobs", {})
        
        for job_name, job_config in jobs.items():
            steps = job_config.get("steps", [])
            
            for step in steps:
                step_with = step.get("with", {})
                
                # Check if token/password fields use secrets context
                for key, value in step_with.items():
                    if any(sensitive in key.lower() 
                           for sensitive in ["token", "password", "key", "secret"]):
                        if isinstance(value, str):
                            assert value.startswith("${{") or value == "", (
                                f"Sensitive field '{key}' in {workflow_file.name} "
                                "should use secrets context (e.g., ${{ secrets.TOKEN }})"
                            )


class TestWorkflowMaintainability:
    """Test suite for workflow maintainability and best practices."""
    
    @pytest.mark.parametrize("workflow_file", get_workflow_files())
    def test_workflow_steps_have_descriptive_names(self, workflow_file: Path):
        """
        Check that steps within each job of a workflow have descriptive names and warn when they do not.
        
        Scans the workflow YAML at `workflow_file` and for each job examines its `steps`. If a step uses an action and lacks a `name`, a warning is printed unless the action is one of a small set of common actions exempted from naming (for example `actions/checkout` and `actions/setup-*`).
        
        Parameters:
            workflow_file (Path): Path to the workflow YAML file being checked.
        """
        config = load_yaml_safe(workflow_file)
        jobs = config.get("jobs", {})
        
        for job_name, job_config in jobs.items():
            steps = job_config.get("steps", [])
            
            unnamed_steps = []
            for idx, step in enumerate(steps):
                # Steps should have names unless they're very simple
                if "name" not in step and "uses" in step:
                    # Allow unnamed steps for very common actions
                    common_actions = ["actions/checkout", "actions/setup-"]
                    if not any(step["uses"].startswith(a) for a in common_actions):
                        unnamed_steps.append(f"Step {idx}: {step.get('uses', 'unknown')}")
            
            # This is a warning rather than a hard failure
            if unnamed_steps:
                print(f"\nWarning: {workflow_file.name} job '{job_name}' has "
                      f"{len(unnamed_steps)} unnamed steps (recommended to add names)")
    
    @pytest.mark.parametrize("workflow_file", get_workflow_files())
    def test_workflow_reasonable_size(self, workflow_file: Path):
        """
        Assert the workflow file is within reasonable size limits.
        
        If the file is larger than 10,240 bytes (10 KB) a warning is printed to encourage splitting complex workflows.
        If the file is 51,200 bytes (50 KB) or larger the test fails with an assertion instructing to split the workflow or use reusable workflows.
        """
        file_size = workflow_file.stat().st_size
        
        # Warn if workflow file exceeds 10KB (reasonable limit)
        if file_size > 10240:
            print(f"\nWarning: {workflow_file.name} is {file_size} bytes. "
                  "Consider splitting into multiple workflows if it gets too complex.")
        
        # Fail if exceeds 50KB (definitely too large)
        assert file_size < 51200, (
            f"Workflow {workflow_file.name} is too large ({file_size} bytes). "
            "Consider splitting into multiple workflows or using reusable workflows."
        )


class TestWorkflowEdgeCases:
    """Test suite for edge cases and error conditions."""
    
    def test_workflow_directory_exists(self):
        """Test that .github/workflows directory exists."""
        assert WORKFLOWS_DIR.exists(), (
            ".github/workflows directory does not exist"
        )
        assert WORKFLOWS_DIR.is_dir(), (
            ".github/workflows exists but is not a directory"
        )
    
    def test_at_least_one_workflow_exists(self):
        """Test that at least one workflow file exists."""
        workflow_files = get_workflow_files()
        assert len(workflow_files) > 0, (
            "No workflow files found in .github/workflows directory"
        )
    
    @pytest.mark.parametrize("workflow_file", get_workflow_files())
    def test_workflow_file_extension(self, workflow_file: Path):
        """
        Verify that a workflow file uses the .yml or .yaml extension.
        
        Parameters:
        	workflow_file (Path): Path to the workflow file being tested.
        """
        assert workflow_file.suffix in [".yml", ".yaml"], (
            f"Workflow file {workflow_file.name} has invalid extension. "
            "Use .yml or .yaml"
        )
    
    @pytest.mark.parametrize("workflow_file", get_workflow_files())
    def test_workflow_encoding(self, workflow_file: Path):
        """Test that workflow files use UTF-8 encoding."""
        try:
            with open(workflow_file, 'r', encoding='utf-8') as f:
                f.read()
        except UnicodeDecodeError:
            pytest.fail(
                f"Workflow {workflow_file.name} is not valid UTF-8. "
                "Ensure file is saved with UTF-8 encoding."
            )
    
    @pytest.mark.parametrize("workflow_file", get_workflow_files())
    def test_workflow_no_tabs(self, workflow_file: Path):
        """
        Ensure the workflow YAML file contains no tab characters.
        
        Fails the test if any tab character is present, because YAML indentation must use spaces rather than tabs.
        """
        with open(workflow_file, 'r', encoding='utf-8') as f:
            content = f.read()
        
        assert "\t" not in content, (
            f"Workflow {workflow_file.name} contains tab characters. "
            "YAML files should use spaces for indentation, not tabs."
        )
    
    @pytest.mark.parametrize("workflow_file", get_workflow_files())
    def test_workflow_consistent_indentation(self, workflow_file: Path):
        """
        Ensure all non-empty, non-comment lines in the workflow file use indentation in multiples of two spaces.
        
        This test checks the leading-space count of significant lines and fails if any line's indentation is not a multiple of 2.
        """
        with open(workflow_file, 'r', encoding='utf-8') as f:
            lines = f.readlines()
        
        indentation_levels = set()
        for line in lines:
            if line.strip() and not line.strip().startswith("#"):
                # Count leading spaces
                spaces = len(line) - len(line.lstrip(' '))
                if spaces > 0:
                    indentation_levels.add(spaces)
        
        # Check if indentation is consistent (multiples of 2)
        if indentation_levels:
            inconsistent = [
                level for level in indentation_levels 
                if level % 2 != 0
            ]
            assert not inconsistent, (
                f"Workflow {workflow_file.name} has inconsistent indentation. "
                f"Found indentation levels: {sorted(indentation_levels)}. "
                "Use 2-space indentation consistently."
            )


class TestWorkflowPerformance:
    """Test suite for workflow performance considerations."""
    
    @pytest.mark.parametrize("workflow_file", get_workflow_files())
    def test_workflow_uses_caching(self, workflow_file: Path):
        """
        Check whether a workflow uses caching and print an informational message if none is detected.
        
        Scans the workflow's jobs and steps for common caching indicators (for example an `actions/cache` action or a `cache` key in a step's `with` block). This check is advisory and will not fail the test; it only emits an informational message when no caching is found.
        
        Parameters:
            workflow_file (Path): Path to the workflow YAML file to inspect.
        """
        config = load_yaml_safe(workflow_file)
        jobs = config.get("jobs", {})
        
        has_cache = False
        for job_name, job_config in jobs.items():
            steps = job_config.get("steps", [])
            
            for step in steps:
                if "actions/cache" in step.get("uses", ""):
                    has_cache = True
                    break
                
                # Check for setup actions with caching enabled
                step_with = step.get("with", {})
                if "cache" in step_with:
                    has_cache = True
                    break
        
        # This is informational, not a hard requirement
        if not has_cache:
            print(f"\nInfo: {workflow_file.name} doesn't use caching. "
                  "Consider adding caching to improve performance.")

class TestPrAgentWorkflowAdvanced:
    """Advanced comprehensive tests for pr-agent.yml workflow specifics."""
    
    @pytest.fixture
    def pr_agent_workflow(self) -> Dict[str, Any]:
        """
        Load and return the parsed 'pr-agent.yml' workflow from the workflows directory; skip the test if the file is missing.
        
        Returns:
            dict: Parsed YAML content of the 'pr-agent.yml' workflow.
        
        Raises:
            yaml.YAMLError: If the workflow file contains invalid YAML.
        """
        workflow_path = WORKFLOWS_DIR / "pr-agent.yml"
        if not workflow_path.exists():
            pytest.skip("pr-agent.yml not found")
        return load_yaml_safe(workflow_path)
    
    def test_pr_agent_has_three_jobs(self, pr_agent_workflow: Dict[str, Any]):
        """
        Ensure the pr-agent workflow defines exactly three jobs.
        
        Asserts that the workflow's top-level `jobs` mapping contains exactly three entries named "pr-agent-trigger", "auto-merge-check" and "dependency-update".
        """
        jobs = pr_agent_workflow.get("jobs", {})
        assert len(jobs) == 3, (
            f"pr-agent workflow should have exactly 3 jobs, found {len(jobs)}"
        )
        assert "pr-agent-trigger" in jobs
        assert "auto-merge-check" in jobs
        assert "dependency-update" in jobs
    
    def test_pr_agent_permissions_structure(self, pr_agent_workflow: Dict[str, Any]):
        """
        Ensure the pr-agent workflow defines the expected top-level and job-level permissions.
        
        Checks performed:
        - Top-level `permissions.contents` equals "read".
        - `pr-agent-trigger` job has `permissions.issues` set to "write".
        - `auto-merge-check` job has `permissions.issues` and `permissions.pull-requests` set to "write".
        - `dependency-update` job has `permissions.pull-requests` set to "write".
        
        Parameters:
            pr_agent_workflow (Dict[str, Any]): Parsed workflow dictionary for the pr-agent workflow.
        """
        # Top-level permissions
        assert "permissions" in pr_agent_workflow
        assert pr_agent_workflow["permissions"]["contents"] == "read"
        
        # Job-level permissions
        jobs = pr_agent_workflow["jobs"]
        assert "permissions" in jobs["pr-agent-trigger"]
        assert jobs["pr-agent-trigger"]["permissions"]["issues"] == "write"
        
        assert "permissions" in jobs["auto-merge-check"]
        assert jobs["auto-merge-check"]["permissions"]["issues"] == "write"
        assert jobs["auto-merge-check"]["permissions"]["pull-requests"] == "write"
        
        assert "permissions" in jobs["dependency-update"]
        assert jobs["dependency-update"]["permissions"]["pull-requests"] == "write"
    
    def test_pr_agent_trigger_has_conditional(self, pr_agent_workflow: Dict[str, Any]):
        """Test that pr-agent-trigger job has proper conditional logic."""
        job = pr_agent_workflow["jobs"]["pr-agent-trigger"]
        assert "if" in job, "pr-agent-trigger should have conditional execution"
        conditional = job["if"]
        assert "pull_request_review" in conditional
        assert "changes_requested" in conditional
        assert "issue_comment" in conditional
        assert "@copilot" in conditional
    
    def test_pr_agent_install_steps_validate_files(self, pr_agent_workflow: Dict[str, Any]):
        """
        Ensure the PR Agent trigger job's install steps check for presence of expected dependency files before installing.
        
        Asserts that a step named "Install Python dependencies" exists and its `run` script checks for `requirements.txt` and `requirements-dev.txt`, and that a step named "Install Node dependencies" exists and its `run` script checks for `package-lock.json` and `package.json`.
        
        Parameters:
        	pr_agent_workflow (Dict[str, Any]): Parsed workflow dictionary for the pr-agent.yml workflow.
        """
        job = pr_agent_workflow["jobs"]["pr-agent-trigger"]
        steps = job.get("steps", [])
        
        python_install_step = None
        node_install_step = None
        
        for step in steps:
            if step.get("name") == "Install Python dependencies":
                python_install_step = step
            elif step.get("name") == "Install Node dependencies":
                node_install_step = step
        
        assert python_install_step is not None
        assert "if [ -f requirements.txt ]" in python_install_step["run"]
        assert "if [ -f requirements-dev.txt ]" in python_install_step["run"]
        
        assert node_install_step is not None
        assert "if [ -f package-lock.json ]" in node_install_step["run"]
        assert "if [ -f package.json ]" in node_install_step["run"]
    
    def test_pr_agent_parse_comments_step(self, pr_agent_workflow: Dict[str, Any]):
        """
        Verify the "Parse PR Review Comments" step in the pr-agent-trigger job is present and correctly configured.
        
        Asserts the step exists, has id "parse-comments", includes an env mapping containing GITHUB_TOKEN, and its run script invokes "gh api".
        """
        job = pr_agent_workflow["jobs"]["pr-agent-trigger"]
        steps = job.get("steps", [])
        
        parse_step = None
        for step in steps:
            if step.get("name") == "Parse PR Review Comments":
                parse_step = step
                break
        
        assert parse_step is not None
        assert "id" in parse_step
        assert parse_step["id"] == "parse-comments"
        assert "env" in parse_step
        assert "GITHUB_TOKEN" in parse_step["env"]
        assert "gh api" in parse_step["run"]
    
    def test_pr_agent_linting_steps(self, pr_agent_workflow: Dict[str, Any]):
        """
        Ensure the PR Agent workflow defines Python and frontend linting steps and that the Python lint step runs the expected linting commands and targets.
        
        Parameters:
            pr_agent_workflow (Dict[str, Any]): Parsed mapping of the `pr-agent.yml` workflow containing jobs and steps.
        """
        job = pr_agent_workflow["jobs"]["pr-agent-trigger"]
        steps = job.get("steps", [])
        
        step_names = [s.get("name", "") for s in steps]
        assert "Run Python Linting" in step_names
        assert "Run Frontend Linting" in step_names
        
        # Check Python linting configuration
        python_lint = next(s for s in steps if s.get("name") == "Run Python Linting")
        assert "flake8" in python_lint["run"]
        assert "black" in python_lint["run"]
        assert "--max-line-length=88" in python_lint["run"]
        assert "api/" in python_lint["run"] and "src/" in python_lint["run"]
    
    def test_pr_agent_testing_steps(self, pr_agent_workflow: Dict[str, Any]):
        """Test that pr-agent includes proper testing steps."""
        job = pr_agent_workflow["jobs"]["pr-agent-trigger"]
        steps = job.get("steps", [])
        
        step_names = [s.get("name", "") for s in steps]
        assert "Run Python Tests" in step_names
        assert "Run Frontend Tests" in step_names
        
        # Check test configuration
        python_test = next(s for s in steps if s.get("name") == "Run Python Tests")
        assert "pytest" in python_test["run"]
        assert "--cov=src" in python_test["run"]
        assert "--cov-report=term-missing" in python_test["run"]
    
    def test_pr_agent_create_comment_step(self, pr_agent_workflow: Dict[str, Any]):
        """Test that Create PR Comment step runs always and uses github-script."""
        job = pr_agent_workflow["jobs"]["pr-agent-trigger"]
        steps = job.get("steps", [])
        
        comment_step = None
        for step in steps:
            if step.get("name") == "Create PR Comment":
                comment_step = step
                break
        
        assert comment_step is not None
        assert comment_step.get("if") == "always()"
        assert "actions/github-script" in comment_step["uses"]
        assert "script" in comment_step["with"]
    
    def test_pr_agent_node_version_actual(self, pr_agent_workflow: Dict[str, Any]):
        """
        Ensure that every actions/setup-node step in the "pr-agent-trigger" job specifies Node.js version 18.
        
        Parameters:
            pr_agent_workflow (Dict[str, Any]): Parsed YAML mapping for the PR Agent workflow fixture.
        """
        job = pr_agent_workflow["jobs"]["pr-agent-trigger"]
        steps = job.get("steps", [])
        
        node_steps = [
            s for s in steps 
            if s.get("uses", "").startswith("actions/setup-node")
        ]
        
        for step in node_steps:
            step_with = step.get("with", {})
            assert step_with.get("node-version") == "18", (
                "Node.js version should be 18 (current configuration)"
            )
    
    def test_auto_merge_check_logic(self, pr_agent_workflow: Dict[str, Any]):
        """Test auto-merge-check job conditional logic."""
        job = pr_agent_workflow["jobs"]["auto-merge-check"]
        assert "if" in job
        conditional = job["if"]
        
        # Should check for pull_request synchronize, approved review, and check_suite success
        assert "pull_request" in conditional
        assert "synchronize" in conditional
        assert "pull_request_review" in conditional
        assert "approved" in conditional
        assert "check_suite" in conditional
        assert "success" in conditional
    
    def test_auto_merge_check_uses_github_script(self, pr_agent_workflow: Dict[str, Any]):
        """
        Ensure the `auto-merge-check` job contains a single step that uses `actions/github-script` and provides a `script` in its `with` mapping.
        """
        job = pr_agent_workflow["jobs"]["auto-merge-check"]
        steps = job.get("steps", [])
        
        assert len(steps) == 1
        assert "actions/github-script" in steps[0]["uses"]
        assert "script" in steps[0]["with"]
    
    def test_dependency_update_conditional(self, pr_agent_workflow: Dict[str, Any]):
        """Test dependency-update job triggers only for dependency PRs."""
        job = pr_agent_workflow["jobs"]["dependency-update"]
        assert "if" in job
        conditional = job["if"]
        
        assert "pull_request" in conditional
        assert "deps" in conditional
    
    def test_dependency_update_auto_approve_logic(self, pr_agent_workflow: Dict[str, Any]):
        """Test dependency-update job auto-approves trusted bot updates."""
        job = pr_agent_workflow["jobs"]["dependency-update"]
        steps = job.get("steps", [])
        
        step = steps[0]
        script = step["with"]["script"]
        
        # Should check for dependabot and renovate
        assert "dependabot[bot]" in script
        assert "renovate[bot]" in script
        assert "bump" in script.lower() or "update" in script.lower()
        assert "APPROVE" in script


class TestWorkflowTriggers:
    """Comprehensive tests for workflow trigger configurations."""
    
    @pytest.mark.parametrize("workflow_file", get_workflow_files())
    def test_workflow_triggers_are_valid_types(self, workflow_file: Path):
        """
        Validate that the workflow's triggers are recognised GitHub event types.
        
        Accepts workflows where `on` is expressed as a string, a list, or a mapping and fails the test if any trigger event is not in the known set of GitHub event names.
        
        Parameters:
            workflow_file (Path): Path to the workflow YAML file under test.
        
        Raises:
            AssertionError: If an unrecognised event type is found in the workflow's `on` configuration.
        """
        config = load_yaml_safe(workflow_file)
        triggers = config.get("on", {})
        
        if isinstance(triggers, str):
            triggers = {triggers: None}
        elif isinstance(triggers, list):
            triggers = {t: None for t in triggers}
        
        valid_events = {
            "push", "pull_request", "pull_request_review", "pull_request_target",
            "issue_comment", "issues", "workflow_dispatch", "schedule", "release",
            "create", "delete", "fork", "watch", "check_suite", "check_run",
            "deployment", "deployment_status", "page_build", "project", "project_card",
            "project_column", "public", "registry_package", "status", "workflow_run",
            "repository_dispatch", "milestone", "discussion", "discussion_comment"
        }
        
        for event in triggers.keys():
            if event is True:  # Handle boolean true for shorthand syntax
                continue
            assert event in valid_events, (
                f"Workflow {workflow_file.name} uses invalid event type: {event}"
            )
    
    @pytest.mark.parametrize("workflow_file", get_workflow_files())
    def test_workflow_pr_triggers_specify_types(self, workflow_file: Path):
        """Test that pull_request triggers specify activity types."""
        config = load_yaml_safe(workflow_file)
        triggers = config.get("on", {})
        
        if not isinstance(triggers, dict):
            return  # Skip for non-dict triggers
        
        if "pull_request" in triggers:
            pr_config = triggers["pull_request"]
            if pr_config is not None:
                assert "types" in pr_config or pr_config == {}, (
                    f"Workflow {workflow_file.name} pull_request trigger should "
                    "specify activity types for better control"
                )


class TestWorkflowJobConfiguration:
    """Tests for job-level configuration in workflows."""
    
    @pytest.mark.parametrize("workflow_file", get_workflow_files())
    def test_workflow_jobs_specify_runner(self, workflow_file: Path):
        """
        Ensure each job in the workflow file specifies a runner.
        
        Checks every job in the parsed workflow YAML and asserts that non-reusable jobs declare a `runs-on` runner. Jobs that invoke reusable workflows via a `uses` key are exempt.
        
        Parameters:
            workflow_file (Path): Path to the workflow YAML file being tested.
        """
        config = load_yaml_safe(workflow_file)
        jobs = config.get("jobs", {})
        
        for job_name, job_config in jobs.items():
            if "uses" in job_config:
                # Reusable workflow calls don't need runs-on
                continue
            assert "runs-on" in job_config, (
                f"Job '{job_name}' in {workflow_file.name} must specify 'runs-on'"
            )
    
    @pytest.mark.parametrize("workflow_file", get_workflow_files())
    def test_workflow_jobs_use_standard_runners(self, workflow_file: Path):
        """
        Ensure jobs that declare `runs-on` use recognised GitHub-hosted runners.
        
        Skips jobs that use expressions, matrix variables or self-hosted runners; fails if a job specifies a runner not in the accepted set.
        """
        config = load_yaml_safe(workflow_file)
        jobs = config.get("jobs", {})
        
        standard_runners = {
            "ubuntu-latest", "ubuntu-20.04", "ubuntu-22.04", "ubuntu-24.04",
            "windows-latest", "windows-2019", "windows-2022",
            "macos-latest", "macos-11", "macos-12", "macos-13", "macos-14"
        }
        
        for job_name, job_config in jobs.items():
            if "runs-on" not in job_config:
                continue
            
            runner = job_config["runs-on"]
            if isinstance(runner, str):
                # Allow self-hosted and matrix variables
                if "${{" in runner or "self-hosted" in runner:
                    continue
                assert runner in standard_runners, (
                    f"Job '{job_name}' in {workflow_file.name} uses non-standard runner: {runner}"
                )


class TestWorkflowStepConfiguration:
    """Detailed tests for workflow step configuration."""
    
    @pytest.mark.parametrize("workflow_file", get_workflow_files())
    def test_workflow_steps_with_working_directory(self, workflow_file: Path):
        """
        Ensure steps that define `working-directory` use relative paths.
        
        Asserts that any step containing a `working-directory` key does not use an absolute path (i.e. the value does not start with `/`); the test fails with a descriptive message if an absolute path is found.
        """
        config = load_yaml_safe(workflow_file)
        jobs = config.get("jobs", {})
        
        for job_name, job_config in jobs.items():
            steps = job_config.get("steps", [])
            
            for idx, step in enumerate(steps):
                if "working-directory" in step:
                    working_dir = step["working-directory"]
                    # Should not use absolute paths
                    assert not working_dir.startswith("/"), (
                        f"Step {idx} in job '{job_name}' of {workflow_file.name} "
                        f"uses absolute path: {working_dir}"
                    )
    
    @pytest.mark.parametrize("workflow_file", get_workflow_files())
    def test_workflow_steps_with_id_are_unique(self, workflow_file: Path):
        """Test that step IDs are unique within each job."""
        config = load_yaml_safe(workflow_file)
        jobs = config.get("jobs", {})
        
        for job_name, job_config in jobs.items():
            steps = job_config.get("steps", [])
            step_ids = [s.get("id") for s in steps if "id" in s]
            
            duplicates = [sid for sid in step_ids if step_ids.count(sid) > 1]
            assert not duplicates, (
                f"Job '{job_name}' in {workflow_file.name} has duplicate step IDs: {duplicates}"
            )
    
    @pytest.mark.parametrize("workflow_file", get_workflow_files())
    def test_workflow_steps_continue_on_error_usage(self, workflow_file: Path):
        """Test that continue-on-error is used sparingly and intentionally."""
        config = load_yaml_safe(workflow_file)
        jobs = config.get("jobs", {})
        
        for job_name, job_config in jobs.items():
            steps = job_config.get("steps", [])
            
            for step in steps:
                if step.get("continue-on-error") is True:
                    # Should have a comment or name explaining why
                    assert "name" in step, (
                        f"Step in job '{job_name}' of {workflow_file.name} "
                        "uses continue-on-error but lacks descriptive name"
                    )


class TestWorkflowEnvAndSecrets:
    """Tests for environment variables and secrets usage."""

    @pytest.mark.parametrize("workflow_file", get_workflow_files())
    def test_workflow_env_vars_naming_convention(self, workflow_file: Path):
        """
        Validate that environment variables in workflow files follow UPPER_CASE naming convention.

        Parameters:
            workflow_file (Path): Path to the workflow YAML file being tested.

        Notes:
            Checks environment variables at both workflow level and job level for proper naming.
        """
        config = load_yaml_safe(workflow_file)

        def check_env_vars(env_dict):
            """
            Identify environment variable names that do not follow the naming convention of upper-case letters, digits and underscores.

            Parameters:
                env_dict (dict): Mapping of environment variable names to their values. If a non-dict is provided, it is treated as absent.

            Returns:
                invalid_keys (List[str]): List of keys from `env_dict` that are not entirely upper-case or that contain characters other than letters, digits or underscores.
            """
            if not isinstance(env_dict, dict):
                return []
            invalid = []
            for key in env_dict.keys():
                if not key.isupper() or not key.replace("_", "").isalnum():
                    invalid.append(key)
            return invalid

        # Check top-level env
        if "env" in config:
            invalid = check_env_vars(config["env"])
            assert not invalid, (
                f"Workflow {workflow_file.name} has invalid env var names: {invalid}"
            )
        
        # Check job-level env
        jobs = config.get("jobs", {})
        for job_name, job_config in jobs.items():
            if "env" in job_config:
                invalid = check_env_vars(job_config["env"])
                assert not invalid, (
                    f"Job '{job_name}' in {workflow_file.name} has invalid env var names: {invalid}"
                )

    @pytest.mark.parametrize("workflow_file", get_workflow_files())
    def test_workflow_secrets_not_in_env_values(self, workflow_file: Path):
        """Test that secrets are referenced, not hardcoded in env values."""
        with open(workflow_file, 'r', encoding='utf-8') as f:
            content = f.read()

        # Look for patterns that might indicate hardcoded secrets
        suspicious_in_env = [
            "password: \"",
            "token: \"",
            "api_key: \"",
            "secret: \"",
        ]

        for pattern in suspicious_in_env:
            if pattern in content.lower():
                # Allow if it's using secrets context
                if "${{ secrets." not in content[max(0, content.lower().find(pattern) - 50):content.lower().find(pattern) + 50]:
                    pytest.skip(
                        f"Workflow {workflow_file.name} may have hardcoded sensitive value. "
                        "Manual review recommended."
                    )


class TestWorkflowComplexity:
    """Tests for workflow complexity and maintainability."""
    
    @pytest.mark.parametrize("workflow_file", get_workflow_files())
    def test_workflow_job_count_reasonable(self, workflow_file: Path):
        """
        Validate that a workflow defines a reasonable number of jobs.
        
        Prints a warning if the workflow defines more than 10 jobs and causes the test to fail if it defines more than 20 jobs.
        
        Parameters:
        	workflow_file (Path): Path to the workflow YAML file being validated.
        """
        config = load_yaml_safe(workflow_file)
        jobs = config.get("jobs", {})
        
        job_count = len(jobs)
        if job_count > 10:
            print(f"\nWarning: {workflow_file.name} has {job_count} jobs. "
                  "Consider splitting into multiple workflows.")
        
        assert job_count <= 20, (
            f"Workflow {workflow_file.name} has {job_count} jobs (max 20). "
            "Split into multiple workflows for better maintainability."
        )
    
    @pytest.mark.parametrize("workflow_file", get_workflow_files())
    def test_workflow_step_count_per_job(self, workflow_file: Path):
        """
        Validate that each job in the workflow does not contain an excessive number of steps.
        
        Prints an informational message if a job has more than 15 steps and fails the test if a job has more than 30 steps.
        """
        config = load_yaml_safe(workflow_file)
        jobs = config.get("jobs", {})
        
        for job_name, job_config in jobs.items():
            steps = job_config.get("steps", [])
            step_count = len(steps)
            
            if step_count > 15:
                print(f"\nInfo: Job '{job_name}' in {workflow_file.name} has "
                      f"{step_count} steps. Consider refactoring.")
            
            assert step_count <= 30, (
                f"Job '{job_name}' in {workflow_file.name} has {step_count} steps (max 30). "
                "Consider breaking into multiple jobs."
            )
    
    @pytest.mark.parametrize("workflow_file", get_workflow_files())
    def test_workflow_deep_nesting_in_conditionals(self, workflow_file: Path):
        """
        Warns when a job-level `if` conditional shows high logical complexity.
        
        Counts occurrences of the logical operators `&&` and `||` in each job's `if` conditional and prints a warning if their total exceeds 5, indicating a potentially over-complex conditional.
        
        Parameters:
            workflow_file (Path): Path to the workflow YAML file to inspect.
        """
        config = load_yaml_safe(workflow_file)
        jobs = config.get("jobs", {})
        
        for job_name, job_config in jobs.items():
            if "if" in job_config:
                conditional = job_config["if"]
                # Count logical operators as proxy for complexity
                and_count = conditional.count("&&")
                or_count = conditional.count("||")
                
                complexity = and_count + or_count
                if complexity > 5:
                    print(f"\nWarning: Job '{job_name}' in {workflow_file.name} "
                          f"has complex conditional ({complexity} operators)")


class TestWorkflowOutputsAndArtifacts:
    """Tests for workflow outputs and artifact handling."""
    
    @pytest.mark.parametrize("workflow_file", get_workflow_files())
    def test_workflow_artifacts_have_retention(self, workflow_file: Path):
        """
        Report when artifact upload steps do not specify a `retention-days` value.
        
        Scans the workflow's jobs and for any step that uses `actions/upload-artifact` prints an informational message if the step's `with` mapping does not include `retention-days`.
        
        Parameters:
            workflow_file (Path): Path to the workflow YAML file to inspect.
        """
        config = load_yaml_safe(workflow_file)
        jobs = config.get("jobs", {})
        
        for job_name, job_config in jobs.items():
            steps = job_config.get("steps", [])
            
            for step in steps:
                if "actions/upload-artifact" in step.get("uses", ""):
                    step_with = step.get("with", {})
                    # Recommend explicit retention-days
                    if "retention-days" not in step_with:
                        print(f"\nInfo: Artifact upload in job '{job_name}' of "
                              f"{workflow_file.name} doesn't specify retention-days")
    
    @pytest.mark.parametrize("workflow_file", get_workflow_files())
    def test_workflow_outputs_referenced_correctly(self, workflow_file: Path):
        """Test that job outputs are defined when referenced by other jobs."""
        config = load_yaml_safe(workflow_file)
        jobs = config.get("jobs", {})
        
        # Collect all job outputs
        job_outputs = {}
        for job_name, job_config in jobs.items():
            if "outputs" in job_config:
                job_outputs[job_name] = set(job_config["outputs"].keys())
        
        # Check references in needs
        for job_name, job_config in jobs.items():
            needs = job_config.get("needs", [])
            if isinstance(needs, str):
                needs = [needs]
            elif not isinstance(needs, list):
                needs = []
            
            # Verify needed jobs exist
            for needed_job in needs:
                assert needed_job in jobs, (
                    f"Job '{job_name}' in {workflow_file.name} needs '{needed_job}' "
                    "which doesn't exist"
                )


class TestWorkflowBestPractices:
    """Tests for workflow best practices and recommendations."""
    
    @pytest.mark.parametrize("workflow_file", get_workflow_files())
    def test_workflow_uses_concurrency_for_prs(self, workflow_file: Path):
        """Test if PR workflows use concurrency to cancel outdated runs."""
        config = load_yaml_safe(workflow_file)
        triggers = config.get("on", {})
        
        has_pr_trigger = False
        if isinstance(triggers, dict):
            has_pr_trigger = "pull_request" in triggers or "pull_request_target" in triggers
        
        if has_pr_trigger and "concurrency" not in config:
            print(f"\nRecommendation: {workflow_file.name} triggers on PR but doesn't "
                  "use concurrency. Consider adding concurrency group to cancel outdated runs.")
    
    @pytest.mark.parametrize("workflow_file", get_workflow_files())
    def test_workflow_timeout_specified(self, workflow_file: Path):
        """
        Check that each job in the workflow specifies timeout-minutes.
        
        For any job missing `timeout-minutes` this test prints a recommendation identifying the job and the workflow file.
        """
        config = load_yaml_safe(workflow_file)
        jobs = config.get("jobs", {})
        
        for job_name, job_config in jobs.items():
            if "timeout-minutes" not in job_config:
                print(f"\nRecommendation: Job '{job_name}' in {workflow_file.name} "
                      "doesn't specify timeout-minutes")
    
    @pytest.mark.parametrize("workflow_file", get_workflow_files())
    def test_workflow_shell_explicitly_set(self, workflow_file: Path):
        """
        Check workflow steps that use multi-line `run` commands and recommend setting `shell` if missing.
        
        For each job in the workflow file, any step whose `run` value is a string containing a newline is considered a multi-line command; if such a step does not specify a `shell` key, a recommendation message is printed identifying the workflow file, job name and step index.
        
        Parameters:
            workflow_file (Path): Path to the workflow YAML file to inspect.
        """
        config = load_yaml_safe(workflow_file)
        jobs = config.get("jobs", {})
        
        for job_name, job_config in jobs.items():
            steps = job_config.get("steps", [])
            
            for idx, step in enumerate(steps):
                if "run" in step:
                    run_cmd = step["run"]
                    if isinstance(run_cmd, str) and "\n" in run_cmd:
                        # Multi-line command
                        if "shell" not in step:
                            print(f"\nRecommendation: Step {idx} in job '{job_name}' "
                                  f"of {workflow_file.name} uses multi-line run without "
                                  "explicit shell specification")<|MERGE_RESOLUTION|>--- conflicted
+++ resolved
@@ -387,13 +387,8 @@
         assert "pr-agent-trigger" in jobs, "pr-agent workflow must have a 'pr-agent-trigger' job"
                 "Python version should be 3.11"
             )
-<<<<<<< HEAD
-    
-    def test_pr_agent_node_version(self, pr_agent_workflow: Dict[str, Any]):
-=======
 
 def test_pr_agent_node_version(self, pr_agent_workflow: Dict[str, Any]):
->>>>>>> 11d4b2e9
         """
         Ensure every actions/setup-node step in the pr-agent 'pr-agent-trigger' job specifies Node.js version 18.
         """
