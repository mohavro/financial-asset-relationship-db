--- conflicted
+++ resolved
@@ -393,7 +393,6 @@
             assert step_with["python-version"] == "3.11", (
                 "Python version should be 3.11"
             )
-<<<<<<< HEAD
 
 assert step_with["node-version"].startswith("18"), (
                 "Node.js version should be 18.x"
@@ -412,7 +411,6 @@
         ]
 
         for step in node_steps:
-=======
     
 def test_pr_agent_node_version(pr_agent_workflow: Dict[str, Any]):
     """
@@ -427,7 +425,6 @@
     ]
 
     for step in node_steps:
->>>>>>> de1862d7
             step_with = step.get("with", {})
             assert "node-version" in step_with, (
                 "Node.js setup should specify a version"
@@ -1126,7 +1123,6 @@
 class TestWorkflowEnvAndSecrets:
     """Tests for environment variables and secrets usage."""
 
-<<<<<<< HEAD
     @pytest.mark.parametrize("workflow_file", get_workflow_files())
     def test_workflow_env_vars_naming_convention(self, workflow_file: Path):
         """
@@ -1161,7 +1157,6 @@
         # Check top-level env
         if "env" in config:
             invalid = check_env_vars(config["env"])
-=======
 @pytest.mark.parametrize("workflow_file", get_workflow_files())
 def test_workflow_env_vars_naming_convention(workflow_file: Path):
     """
@@ -1201,7 +1196,6 @@
     for job_name, job_config in jobs.items():
         if "env" in job_config:
             invalid = check_env_vars(job_config["env"])
->>>>>>> de1862d7
             assert not invalid, (
                 f"Workflow {workflow_file.name} has invalid env var names: {invalid}"
             )
