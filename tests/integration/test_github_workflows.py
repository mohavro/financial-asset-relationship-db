--- conflicted
+++ resolved
@@ -383,42 +383,6 @@
     review_job = pr_agent_workflow["jobs"]["pr-agent-trigger"]
     steps = review_job.get("steps", [])
     
-<<<<<<< HEAD
-    def test_pr_agent_python_version(self, pr_agent_workflow: Dict[str, Any]):
-        """
-        Ensure any actions/setup-python step in the "pr-agent-trigger" job specifies python-version "3.11".
-        
-        Parameters:
-            pr_agent_workflow (Dict[str, Any]): Parsed workflow mapping for the PR Agent workflow; expected to contain a "jobs" -> "pr-agent-trigger" -> "steps" sequence.
-        
-        """
-        review_job = pr_agent_workflow["jobs"]["pr-agent-trigger"]
-        steps = review_job.get("steps", [])
-        
-        python_steps = [
-            s for s in steps 
-            if s.get("uses", "").startswith("actions/setup-python")
-        ]
-        
-        for step in python_steps:
-            step_with = step.get("with", {})
-            assert "python-version" in step_with, (
-                "Python setup should specify a version"
-            )
-    
-    def test_pr_agent_no_duplicate_setup_steps(self, pr_agent_workflow: Dict[str, Any]):
-        """Test that there are no duplicate setup steps in the workflow."""
-        review_job = pr_agent_workflow["jobs"]["pr-agent-trigger"]
-        steps = review_job.get("steps", [])
-        
-        # Check for duplicate step names
-        step_names = [s.get("name", "") for s in steps if s.get("name")]
-        duplicate_names = [name for name in step_names if step_names.count(name) > 1]
-        
-        if duplicate_names:
-            print(f"\nWarning: Found duplicate step names: {set(duplicate_names)}. "
-                  "Each step should have a unique name.")
-=======
     python_steps = [
         s for s in steps 
         if s.get("uses", "").startswith("actions/setup-python")
@@ -462,7 +426,6 @@
     # Check for duplicate step names
     step_names = [s.get("name", "") for s in steps if s.get("name")]
     duplicate_names = [name for name in step_names if step_names.count(name) > 1]
->>>>>>> 6727d4c0
     
     if duplicate_names:
         print(f"\nWarning: Found duplicate step names: {set(duplicate_names)}. "
@@ -679,19 +642,9 @@
                 if level % 2 != 0
             ]
             if inconsistent:
-<<<<<<< HEAD
-                pytest.warns(UserWarning, match="inconsistent indentation")
-                pytest.warn(
-                    UserWarning,
-                    f"FORMATTING: Workflow {workflow_file.name} has inconsistent indentation "
-                    f"levels: {sorted(indentation_levels)}. YAML requires consistent "
-                    f"indentation (typically 2 spaces) to prevent parsing errors."
-                )
-=======
                 print(f"FORMATTING: Workflow {workflow_file.name} has inconsistent indentation "
                       f"levels: {sorted(indentation_levels)}. YAML requires consistent "
                       f"indentation (typically 2 spaces) to prevent parsing errors.")
->>>>>>> 6727d4c0
 
 
 class TestWorkflowPerformance:
@@ -1181,21 +1134,6 @@
             return invalid
 
         # Check top-level env
-<<<<<<< HEAD
-        if "env" in config:
-            invalid = check_env_vars(config["env"])
-            if invalid:
-                assert not invalid, (
-                    f"Workflow {workflow_file.name} has invalid env var names: {invalid}"
-                )
-        
-        jobs = config.get("jobs", {})
-        for job_name, job_config in jobs.items():
-            if isinstance(job_config, dict) and "env" in job_config:
-                invalid = check_env_vars(job_config["env"])
-                if invalid:
-                    print(f"\nRecommendation: Job '{job_name}' in {workflow_file.name} has non-standard env var names: {invalid}")
-=======
                 # Check top-level env
                 if "env" in config:
                     invalid = check_env_vars(config["env"])
@@ -1205,7 +1143,6 @@
                               f"readability and consistency across workflows.")
 
                 jobs = config.get("jobs", {})
->>>>>>> 6727d4c0
 
     @pytest.mark.parametrize("workflow_file", get_workflow_files())
     def test_workflow_secrets_not_in_env_values(self, workflow_file: Path):
