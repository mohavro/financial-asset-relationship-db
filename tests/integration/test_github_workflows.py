--- conflicted
+++ resolved
@@ -153,18 +153,12 @@
         )
     
     @pytest.mark.parametrize("workflow_file", get_workflow_files())
-<<<<<<< HEAD
-assert "on" in config, (
-    f"Workflow {workflow_file.name} missing trigger configuration ('on' field)"
-)
-=======
     def test_workflow_has_triggers(self, workflow_file: Path):
     def test_workflow_has_triggers(self, workflow_file: Path):
         """
         Ensure the workflow defines at least one trigger via a top-level "on" field.
     
         Asserts that the loaded workflow mapping contains a top-level "on" key.
->>>>>>> 1f8f2b9f
         """
         config = load_yaml_safe(workflow_file)
         assert isinstance(config, dict), (
@@ -1166,61 +1160,6 @@
         # Check top-level env
         if "env" in config:
             invalid = check_env_vars(config["env"])
-<<<<<<< HEAD
-            assert not invalid, (
-                f"Workflow {workflow_file.name} has invalid env var names: {invalid}"
-            )
-        
-        # Check job-level env
-        jobs = config.get("jobs", {})
-        for job_name, job_config in jobs.items():
-            if "env" in job_config:
-                invalid = check_env_vars(job_config["env"])
-                assert not invalid, (
-                    f"Job '{job_name}' in {workflow_file.name} has invalid env var names: {invalid}"
-                )
-
-@pytest.mark.parametrize("workflow_file", get_workflow_files())
-def test_workflow_env_vars_naming_convention(workflow_file: Path):
-    """
-    Ensure environment variable names in a workflow file are uppercase and contain only letters, digits or underscores.
-    
-    Checks environment variables at both the top-level workflow `env` and each job's `env`, and fails the test if any variable names do not match the required naming convention.
-    """
-    config = load_yaml_safe(workflow_file)
-    
-    def check_env_vars(env_dict):
-        """
-        Identify environment variable names that do not follow the convention of using only upper-case letters, digits and underscores.
-        
-        Parameters:
-            env_dict (dict): Mapping of environment variable names to their values. If a non-dict is provided it is treated as absent and no invalid names are returned.
-        
-        Returns:
-            invalid_keys (List[str]): List of keys from `env_dict` that are not composed solely of upper-case letters, digits and underscores.
-        """
-        if not isinstance(env_dict, dict):
-            return []
-        invalid = []
-        for key in env_dict.keys():
-            if not key.isupper() or not key.replace("_", "").isalnum():
-                invalid.append(key)
-        return invalid
-    
-    # Check top-level env
-    if "env" in config:
-        invalid = check_env_vars(config["env"])
-        assert not invalid, (
-            f"Workflow {workflow_file.name} has invalid env var names: {invalid}"
-        )
-    
-    # Check job-level env
-    jobs = config.get("jobs", {})
-    for job_name, job_config in jobs.items():
-        if "env" in job_config:
-            invalid = check_env_vars(job_config["env"])
-=======
->>>>>>> 1f8f2b9f
             assert not invalid, (
                 f"Workflow {workflow_file.name} has invalid env var names: {invalid}"
             )
