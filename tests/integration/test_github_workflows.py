--- conflicted
+++ resolved
@@ -154,14 +154,6 @@
     
     @pytest.mark.parametrize("workflow_file", get_workflow_files())
     def test_workflow_has_triggers(self, workflow_file: Path):
-<<<<<<< HEAD
-        """
-        Ensure the workflow defines at least one trigger via a top-level "on" field.
-        
-        Asserts that the loaded workflow mapping contains a top-level "on" key.
-        """
-        config = load_yaml_safe(workflow_file)
-=======
         """
         Ensure the workflow defines at least one trigger via a top-level "on" field.
     
@@ -171,7 +163,6 @@
         assert isinstance(config, dict), (
             f"Workflow {workflow_file.name} did not load to a mapping"
         )
->>>>>>> fac778ae
         assert "on" in config, (
             f"Workflow {workflow_file.name} missing trigger configuration ('on' field)"
         )
@@ -307,7 +298,6 @@
         assert "name" in pr_agent_workflow, (
             "pr-agent workflow must have a descriptive 'name' field"
         )
-<<<<<<< HEAD
     
     def test_pr_agent_has_review_job(self, pr_agent_workflow: Dict[str, Any]):
         """Test that pr-agent workflow has a review job."""
@@ -460,160 +450,6 @@
                 assert isinstance(fetch_depth, int) or fetch_depth == 0, (
                     "fetch-depth should be an integer"
                 )
-=======
-        assert isinstance(pr_agent_workflow["name"], str) and pr_agent_workflow["name"].strip(), (
-
-def test_pr_agent_triggers_on_pull_request(self, pr_agent_workflow: Dict[str, Any]):
-    """Test that pr-agent workflow triggers on pull request events."""
-    triggers = pr_agent_workflow.get("on", {})
-    assert "pull_request" in triggers, (
-        "pr-agent workflow must trigger on pull_request events"
-    )
-
-    def test_pr_agent_has_trigger_job(self, pr_agent_workflow: Dict[str, Any]):
-        """Test that pr-agent workflow has a pr-agent-trigger job."""
-        jobs = pr_agent_workflow.get("jobs", {})
-def test_pr_agent_review_runs_on_ubuntu(self, pr_agent_workflow: Dict[str, Any]):
-    """Test that pr-agent-trigger job runs on Ubuntu."""
-    review_job = pr_agent_workflow["jobs"]["pr-agent-trigger"]
-    runs_on = review_job.get("runs-on", "")
-    # Be more specific about expected runner format
-    assert runs_on in ["ubuntu-latest", "ubuntu-22.04", "ubuntu-20.04"], (
-        f"PR Agent trigger job should run on standard Ubuntu runner, got '{runs_on}'"
-    )
-
-def test_pr_agent_has_checkout_step(self, pr_agent_workflow: Dict[str, Any]):
-    """Test that pr-agent-trigger job checks out the code."""
-    review_job = pr_agent_workflow["jobs"]["pr-agent-trigger"]
-    steps = review_job.get("steps", [])
-    
-    checkout_steps = [
-        s for s in steps 
-        if s.get("uses", "").startswith("actions/checkout")
-    ]
-    assert len(checkout_steps) > 0, "PR Agent trigger job must check out the repository"
-
-def test_pr_agent_checkout_has_token(self, pr_agent_workflow: Dict[str, Any]):
-    """
-    Ensure every actions/checkout step in the pr-agent-trigger job provides a `token` in its `with` mapping.
-    
-    Fails the test if any checkout step omits the `token` key.
-    """
-    review_job = pr_agent_workflow["jobs"]["pr-agent-trigger"]
-    steps = review_job.get("steps", [])
-    
-    checkout_steps = [
-        s for s in steps 
-        if s.get("uses", "").startswith("actions/checkout")
-    ]
-    
-    for step in checkout_steps:
-        step_with = step.get("with", {})
-        token = step_with.get("token")
-        assert isinstance(token, str) and token.strip(), (
-            "Checkout step must specify a non-empty token for better security. "
-            "Use ${{ secrets.GITHUB_TOKEN }} or similar."
-        )
-
-def test_pr_agent_has_python_setup(self, pr_agent_workflow: Dict[str, Any]):
-    """
-    Asserts the workflow's "pr-agent-trigger" job includes at least one step that uses actions/setup-python.
-    """
-    review_job = pr_agent_workflow["jobs"]["pr-agent-trigger"]
-    steps = review_job.get("steps", [])
-    
-    python_steps = [
-        s for s in steps 
-        if s.get("uses", "").startswith("actions/setup-python")
-    ]
-    assert len(python_steps) > 0, "PR Agent trigger job must set up Python"
-
-def test_pr_agent_has_node_setup(self, pr_agent_workflow: Dict[str, Any]):
-    """Test that pr-agent-trigger job sets up Node.js."""
-    review_job = pr_agent_workflow["jobs"]["pr-agent-trigger"]
-    steps = review_job.get("steps", [])
-    
-    node_steps = [
-        s for s in steps 
-        if s.get("uses", "").startswith("actions/setup-node")
-    ]
-    assert len(node_steps) > 0, "PR Agent trigger job must set up Node.js"
-
-def test_pr_agent_python_version(self, pr_agent_workflow: Dict[str, Any]):
-    """
-    Ensure any actions/setup-python step in the "pr-agent-trigger" job specifies python-version "3.11".
-    """
-    review_job = pr_agent_workflow["jobs"]["pr-agent-trigger"]
-    steps = review_job.get("steps", [])
-    
-    python_steps = [
-        s for s in steps 
-        if s.get("uses", "").startswith("actions/setup-python")
-    ]
-    
-    for step in python_steps:
-        step_with = step.get("with", {})
-        assert "python-version" in step_with, (
-            "Python setup should specify a version"
-        )
-        assert step_with["python-version"] == "3.11", (
-            "Python version should be 3.11"
-        )
-
-def test_pr_agent_node_version(self, pr_agent_workflow: Dict[str, Any]):
-    """
-    Ensure every actions/setup-node step in the pr-agent 'pr-agent-trigger' job specifies Node.js version 18.
-    """
-    review_job = pr_agent_workflow["jobs"]["pr-agent-trigger"]
-    steps = review_job.get("steps", [])
-    
-    node_steps = [
-        s for s in steps 
-        if s.get("uses", "").startswith("actions/setup-node")
-    ]
-    
-    for step in node_steps:
-        step_with = step.get("with", {})
-        assert "node-version" in step_with, (
-            "Node.js setup should specify a version"
-        )
-        assert step_with["node-version"] == "18", (
-            "Node.js version should be 18"
-        )
-
-def test_pr_agent_no_duplicate_setup_steps(self, pr_agent_workflow: Dict[str, Any]):
-    """Test that there are no duplicate setup steps in the workflow."""
-    review_job = pr_agent_workflow["jobs"]["pr-agent-trigger"]
-    steps = review_job.get("steps", [])
-    
-    # Check for duplicate step names
-    step_names = [s.get("name", "") for s in steps if s.get("name")]
-    duplicate_names = [name for name in step_names if step_names.count(name) > 1]
-    
-    if duplicate_names:
-        print(f"\nWarning: Found duplicate step names: {set(duplicate_names)}. "
-              "Each step should have a unique name.")
-
-def test_pr_agent_fetch_depth_configured(self, pr_agent_workflow: Dict[str, Any]):
-    """
-    Ensure checkout steps in the PR Agent trigger job have valid fetch-depth values.
-    """
-    review_job = pr_agent_workflow["jobs"]["pr-agent-trigger"]
-    steps = review_job.get("steps", [])
-    
-    checkout_steps = [
-        s for s in steps 
-        if s.get("uses", "").startswith("actions/checkout")
-    ]
-    
-    for step in checkout_steps:
-        step_with = step.get("with", {})
-        if "fetch-depth" in step_with:
-            fetch_depth = step_with["fetch-depth"]
-            assert isinstance(fetch_depth, int) or fetch_depth == 0, (
-                "fetch-depth should be an integer"
-            )
->>>>>>> fac778ae
 
 
 class TestWorkflowSecurity:
@@ -1298,7 +1134,6 @@
             return invalid
 
         # Check top-level env
-<<<<<<< HEAD
         if "env" in config:
             invalid = check_env_vars(config["env"])
 @pytest.mark.parametrize("workflow_file", get_workflow_files())
@@ -1345,17 +1180,6 @@
                 assert not invalid, (
                     f"Job '{job_name}' in {workflow_file.name} has invalid env var names: {invalid}"
                 )
-=======
-                # Check top-level env
-                if "env" in config:
-                    invalid = check_env_vars(config["env"])
-                    if invalid:
-                        print(f"MAINTAINABILITY: Workflow {workflow_file.name} has environment variables "
-                              f"that don't follow UPPER_CASE convention: {invalid}. This can reduce "
-                              f"readability and consistency across workflows.")
-
-                jobs = config.get("jobs", {})
->>>>>>> fac778ae
 
         # Check job-level env
         jobs = config.get("jobs", {})
