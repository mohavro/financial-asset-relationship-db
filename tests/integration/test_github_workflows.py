--- conflicted
+++ resolved
@@ -390,13 +390,6 @@
         assert "pr-agent-trigger" in jobs, "pr-agent workflow must have a 'pr-agent-trigger' job"
                 "Python version should be 3.11"
             )
-<<<<<<< HEAD
-    
-    def test_pr_agent_node_version(self, pr_agent_workflow: Dict[str, Any]):
-        """
-        Ensure every actions/setup-node step in the pr-agent 'pr-agent-trigger' job specifies Node.js version 18.
-        
-=======
 
 def test_pr_agent_node_version(self, pr_agent_workflow: Dict[str, Any]):
         """
@@ -409,7 +402,6 @@
         """
         Ensure every actions/setup-node step in the pr-agent 'pr-agent-trigger' job specifies Node.js version 18.
 
->>>>>>> 903528af
         Checks each step that uses 'actions/setup-node' has a 'with' mapping containing a 'node-version' key whose value equals '18'.
         """
         review_job = pr_agent_workflow["jobs"]["pr-agent-trigger"]
