--- conflicted
+++ resolved
@@ -154,14 +154,11 @@
     
     @pytest.mark.parametrize("workflow_file", get_workflow_files())
     def test_workflow_has_triggers(self, workflow_file: Path):
-<<<<<<< HEAD
-=======
     def test_workflow_has_triggers(self, workflow_file: Path):
         """
         Ensure the workflow defines at least one trigger via a top-level "on" field.
     
         Asserts that the loaded workflow mapping contains a top-level "on" key.
->>>>>>> baa2d2e4
         """
         config = load_yaml_safe(workflow_file)
         assert isinstance(config, dict), (
