--- conflicted
+++ resolved
@@ -163,13 +163,7 @@
         assert isinstance(config, dict), (
             f"Workflow {workflow_file.name} did not load to a mapping"
         )
-<<<<<<< HEAD
-        # Handle both "on" and True keys (YAML parses "on:" as True in some cases)
-        has_triggers = "on" in config or True in config
-        assert has_triggers, (
-=======
         assert "on" in config, (
->>>>>>> e72717aa
             f"Workflow {workflow_file.name} missing trigger configuration ('on' field)"
         )
     
@@ -310,24 +304,11 @@
     
     def test_pr_agent_triggers_on_pull_request(self, pr_agent_workflow: Dict[str, Any]):
         """Test that pr-agent workflow triggers on pull request events."""
-<<<<<<< HEAD
-        # Normalize triggers to a dict, handling cases where YAML might parse "on" oddly
-        triggers_raw = pr_agent_workflow.get("on", pr_agent_workflow.get(True, {}))
-        if isinstance(triggers_raw, str):
-            triggers = {triggers_raw: None}
-        elif isinstance(triggers_raw, list):
-            triggers = {t: None for t in triggers_raw}
-        elif isinstance(triggers_raw, dict):
-            triggers = triggers_raw
-        else:
-            triggers = {}
-=======
         triggers = pr_agent_workflow.get("on", {})
         if "pull_request" not in triggers:
 def test_pr_agent_triggers_on_pull_request(self, pr_agent_workflow: Dict[str, Any]):
         """Test that pr-agent workflow triggers on pull request events."""
         triggers = pr_agent_workflow.get("on", {})
->>>>>>> e72717aa
         assert "pull_request" in triggers, (
             "pr-agent workflow must trigger on pull_request events"
         )
@@ -453,21 +434,15 @@
         
         for step in node_steps:
             step_with = step.get("with", {})
-<<<<<<< HEAD
-=======
 for step in node_steps:
             step_with = step.get("with", {})
->>>>>>> e72717aa
             assert "node-version" in step_with, (
                 "Node.js setup should specify a version"
             )
             assert step_with["node-version"] == "18", (
                 "Node.js version should be 18"
             )
-<<<<<<< HEAD
-=======
                 print("\nRecommendation: Node.js setup should specify a version")
->>>>>>> e72717aa
     
     def test_pr_agent_no_duplicate_setup_steps(self, pr_agent_workflow: Dict[str, Any]):
         """Test that there are no duplicate setup steps in the workflow."""
@@ -1196,15 +1171,9 @@
                 print(f"MAINTAINABILITY: Workflow {workflow_file.name} has environment variables "
                       f"that don't follow UPPER_CASE convention: {invalid}. This can reduce "
                       f"readability and consistency across workflows.")
-<<<<<<< HEAD
-            assert not invalid, (
-                f"Workflow {workflow_file.name} has invalid env var names: {invalid}"
-            )
-=======
                 assert not invalid, (
                     f"Workflow {workflow_file.name} has invalid env var names: {invalid}"
                 )
->>>>>>> e72717aa
         
         jobs = config.get("jobs", {})
         for job_name, job_config in jobs.items():
