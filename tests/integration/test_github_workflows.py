"""
Comprehensive tests for GitHub Actions workflow files.

This module validates the structure, syntax, and configuration of GitHub Actions
workflows, ensuring they are properly formatted and free of common issues like
duplicate keys, invalid syntax, and missing required fields.
"""

import os
import pytest
import yaml
from pathlib import Path
from typing import Dict, Any, List


# Path to workflows directory
WORKFLOWS_DIR = Path(__file__).parent.parent.parent / ".github" / "workflows"


def get_workflow_files() -> List[Path]:
    """
    List workflow YAML files in the repository's .github/workflows directory.
    
    Returns:
        List[Path]: Paths to files with `.yml` or `.yaml` extensions found in the workflows directory;
                    an empty list if the directory does not exist or no matching files are present.
    """
    if not WORKFLOWS_DIR.exists():
        return []
    return list(WORKFLOWS_DIR.glob("*.yml")) + list(WORKFLOWS_DIR.glob("*.yaml"))


def load_yaml_safe(file_path: Path) -> Dict[str, Any]:
    """
    Parse a YAML file and return its content.
    
    Parameters:
        file_path (Path): Path to the YAML file to load.
    
    Returns:
        The parsed YAML content — a mapping, sequence, scalar value, or `None` if the document is empty.
    
    Raises:
        yaml.YAMLError: If the file contains invalid YAML.
    """
    with open(file_path, 'r', encoding='utf-8') as f:
        return yaml.safe_load(f)


def check_duplicate_keys(file_path: Path) -> List[str]:
    """
    Detect duplicate mapping keys in a YAML file.
    
    Parameters:
        file_path (Path): Path to the YAML file to inspect.
    
    Returns:
        List of duplicate key names found, or an empty list if none are present.
    """
    duplicates = []
    
    with open(file_path, 'r', encoding='utf-8') as f:
        content = f.read()
    
    # Parse with a custom constructor that detects duplicates
    class DuplicateKeySafeLoader(yaml.SafeLoader):
        pass
    
    def constructor_with_dup_check(loader, node):
        """
        Construct a dict from a YAML mapping node while recording duplicate keys.
        
        Parameters:
            loader: YAML loader used to construct key and value objects from nodes.
            node: YAML mapping node to convert.
        
        Returns:
            dict: Mapping of constructed keys to their corresponding values.
        
        Notes:
            Duplicate keys encountered are appended to the surrounding `duplicates` list.
        """
        mapping = {}
        for key_node, value_node in node.value:
            key = loader.construct_object(key_node, deep=False)
            if key in mapping:
                duplicates.append(key)
            mapping[key] = loader.construct_object(value_node, deep=False)
        return mapping
    
    DuplicateKeySafeLoader.add_constructor(
        yaml.resolver.BaseResolver.DEFAULT_MAPPING_TAG,
        constructor_with_dup_check
    )
    
    try:
        yaml.load(content, Loader=DuplicateKeySafeLoader)
    except yaml.YAMLError:
        pass  # Syntax errors will be caught by other tests
    
    return duplicates


class TestWorkflowSyntax:
    """Test suite for GitHub Actions workflow YAML syntax validation."""
    
    @pytest.mark.parametrize("workflow_file", get_workflow_files())
    def test_workflow_valid_yaml_syntax(self, workflow_file: Path):
        """Test that workflow files contain valid YAML syntax."""
        try:
            with open(workflow_file, 'r', encoding='utf-8') as f:
                yaml.safe_load(f)
        except yaml.YAMLError as e:
            pytest.fail(f"Invalid YAML syntax in {workflow_file.name}: {e}")
    
    @pytest.mark.parametrize("workflow_file", get_workflow_files())
    def test_workflow_no_duplicate_keys(self, workflow_file: Path):
        """Test that workflow files do not contain duplicate keys."""
        duplicates = check_duplicate_keys(workflow_file)
        assert not duplicates, (
            f"Found duplicate keys in {workflow_file.name}: {duplicates}. "
            "Duplicate keys can cause unexpected behavior as YAML will "
            "silently overwrite earlier values."
        )
    
    @pytest.mark.parametrize("workflow_file", get_workflow_files())
    def test_workflow_readable(self, workflow_file: Path):
        """
        Check that a workflow file exists, is a regular file and contains non-empty UTF-8 text.
        """
        assert workflow_file.exists(), f"Workflow file {workflow_file} does not exist"
        assert workflow_file.is_file(), f"Workflow path {workflow_file} is not a file"
        with open(workflow_file, 'r', encoding='utf-8') as f:
            content = f.read()
            assert len(content) > 0, f"Workflow file {workflow_file.name} is empty"


class TestWorkflowStructure:
    """Test suite for GitHub Actions workflow structure validation."""
    
    @pytest.mark.parametrize("workflow_file", get_workflow_files())
    def test_workflow_has_name(self, workflow_file: Path):
        """
        Verify the workflow YAML defines a non-empty top-level name.
        
        Asserts that the top-level "name" key is present and its value is a non-empty string; failure messages include the workflow filename for context.
        """
        config = load_yaml_safe(workflow_file)
        assert "name" in config, f"Workflow {workflow_file.name} missing 'name' field"
        assert config["name"], f"Workflow {workflow_file.name} has empty 'name' field"
        assert isinstance(config["name"], str), (
            f"Workflow {workflow_file.name} 'name' must be a string"
        )
    
    @pytest.mark.parametrize("workflow_file", get_workflow_files())
    def test_workflow_has_triggers(self, workflow_file: Path):
        """
        Ensure the workflow defines at least one trigger via a top-level "on" field.
        
        Asserts that the loaded workflow mapping contains a top-level "on" key.
        """
        config = load_yaml_safe(workflow_file)
        assert "on" in config, (
            f"Workflow {workflow_file.name} missing trigger configuration ('on' field)"
        )
    
    @pytest.mark.parametrize("workflow_file", get_workflow_files())
    def test_workflow_has_jobs(self, workflow_file: Path):
        """
        Ensure the workflow defines at least one job.
        
        Asserts that the top-level "jobs" field is present, is a mapping (dictionary), and contains at least one job entry for the given workflow file.
        """
        config = load_yaml_safe(workflow_file)
        assert "jobs" in config, f"Workflow {workflow_file.name} missing 'jobs' field"
        assert config["jobs"], f"Workflow {workflow_file.name} has empty 'jobs' field"
        assert isinstance(config["jobs"], dict), (
            f"Workflow {workflow_file.name} 'jobs' must be a dictionary"
        )
        assert len(config["jobs"]) > 0, (
            f"Workflow {workflow_file.name} must define at least one job"
        )
    
    @pytest.mark.parametrize("workflow_file", get_workflow_files())
    def test_workflow_jobs_have_steps(self, workflow_file: Path):
        """
        Ensure each job in the workflow defines either a `steps` sequence or a `uses` reusable workflow, and that any `steps` entry is a non-empty list.
        
        Fails the test if a job:
        - does not contain either `steps` or `uses`;
        - has an empty `steps` value;
        - has a `steps` value that is not a list.
        
        Parameters:
            workflow_file (Path): Path to the workflow YAML file being validated.
        """
        config = load_yaml_safe(workflow_file)
        jobs = config.get("jobs", {})
        
        for job_name, job_config in jobs.items():
            assert "steps" in job_config or "uses" in job_config, (
                f"Job '{job_name}' in {workflow_file.name} must have 'steps' or 'uses'"
            )
            
            if "steps" in job_config:
                assert job_config["steps"], (
                    f"Job '{job_name}' in {workflow_file.name} has empty 'steps'"
                )
                assert isinstance(job_config["steps"], list), (
                    f"Job '{job_name}' in {workflow_file.name} 'steps' must be a list"
                )


class TestWorkflowActions:
    """Test suite for GitHub Actions usage validation."""
    
    @pytest.mark.parametrize("workflow_file", get_workflow_files())
    def test_workflow_actions_have_versions(self, workflow_file: Path):
        """Test that all GitHub Actions specify a version/tag."""
        config = load_yaml_safe(workflow_file)
        jobs = config.get("jobs", {})
        
        for job_name, job_config in jobs.items():
            steps = job_config.get("steps", [])
            
            for idx, step in enumerate(steps):
                if "uses" in step:
                    action = step["uses"]
                    # Action should have a version tag (e.g., @v1, @main, @sha)
                    assert "@" in action, (
                        f"Step {idx} in job '{job_name}' of {workflow_file.name} "
                        f"uses action '{action}' without a version tag"
                    )
    
    @pytest.mark.parametrize("workflow_file", get_workflow_files())
    def test_workflow_steps_have_names_or_uses(self, workflow_file: Path):
        """
        Ensure each step in every job defines at least one of 'name', 'uses' or 'run'.
        
        Parameters:
            workflow_file (Path): Path to the workflow YAML file being validated.
        """
        config = load_yaml_safe(workflow_file)
        jobs = config.get("jobs", {})
        
        for job_name, job_config in jobs.items():
            steps = job_config.get("steps", [])
            
            for idx, step in enumerate(steps):
                has_name = "name" in step
                has_uses = "uses" in step
                has_run = "run" in step
                
                assert has_name or has_uses or has_run, (
                    f"Step {idx} in job '{job_name}' of {workflow_file.name} "
                    "must have at least a 'name', 'uses', or 'run' field"
                )


class TestPrAgentWorkflow:
    """Specific tests for the pr-agent.yml workflow."""
    
    @pytest.fixture
    def pr_agent_workflow(self) -> Dict[str, Any]:
        """
        Load the 'pr-agent' workflow YAML and provide its parsed mapping for tests.
        
        If the file .github/workflows/pr-agent.yml is missing, the invoking test is skipped.
        
        Returns:
            workflow (Dict[str, Any]): Parsed YAML mapping of the pr-agent workflow.
        """
        workflow_path = WORKFLOWS_DIR / "pr-agent.yml"
        if not workflow_path.exists():
            pytest.skip("pr-agent.yml not found")
        return load_yaml_safe(workflow_path)
    
    def test_pr_agent_name(self, pr_agent_workflow: Dict[str, Any]):
        """
        Assert the pr-agent workflow's top-level "name" equals "PR Agent".
        
        Parameters:
            pr_agent_workflow (Dict[str, Any]): Parsed YAML mapping for the pr-agent workflow fixture.
        """
        assert pr_agent_workflow["name"] == "PR Agent"
    
    def test_pr_agent_triggers_on_pull_request(self, pr_agent_workflow: Dict[str, Any]):
        """Test that pr-agent workflow triggers on pull request events."""
        triggers = pr_agent_workflow.get("on", {})
        assert "pull_request" in triggers, (
            "pr-agent workflow should trigger on pull_request events"
        )
    
    def test_pr_agent_has_review_job(self, pr_agent_workflow: Dict[str, Any]):
        """Test that pr-agent workflow has a review job."""
        jobs = pr_agent_workflow.get("jobs", {})
        assert "pr-agent-trigger" in jobs, "pr-agent workflow must have a 'pr-agent-trigger' job"
    
    def test_pr_agent_review_runs_on_ubuntu(self, pr_agent_workflow: Dict[str, Any]):
        """Test that review job runs on Ubuntu."""
        review_job = pr_agent_workflow["jobs"]["review"]
        runs_on = review_job.get("runs-on", "")
        assert "ubuntu" in runs_on.lower(), (
            "Review job should run on Ubuntu runner"
        )
    
    def test_pr_agent_has_checkout_step(self, pr_agent_workflow: Dict[str, Any]):
        """Test that review job checks out the code."""
        review_job = pr_agent_workflow["jobs"]["review"]
        steps = review_job.get("steps", [])
        
        checkout_steps = [
            s for s in steps 
            if s.get("uses", "").startswith("actions/checkout")
        ]
        assert len(checkout_steps) > 0, "Review job must check out the repository"
    
    def test_pr_agent_checkout_has_token(self, pr_agent_workflow: Dict[str, Any]):
        """
        Ensure every actions/checkout step in the review job provides a `token` in its `with` mapping.
        
        Fails the test if any checkout step omits the `token` key.
        """
        review_job = pr_agent_workflow["jobs"]["review"]
        steps = review_job.get("steps", [])
        
        checkout_steps = [
            s for s in steps 
            if s.get("uses", "").startswith("actions/checkout")
        ]
        
        for step in checkout_steps:
            step_with = step.get("with", {})
            assert "token" in step_with, "Checkout step should specify a token"
    
    def test_pr_agent_has_python_setup(self, pr_agent_workflow: Dict[str, Any]):
        """
        Asserts the workflow's "review" job includes at least one step that uses actions/setup-python.
        
        Parameters:
            pr_agent_workflow (Dict[str, Any]): Parsed YAML mapping for the pr-agent workflow; expected to contain a "jobs" mapping with a "review" job.
        """
        review_job = pr_agent_workflow["jobs"]["review"]
        steps = review_job.get("steps", [])
        
        python_steps = [
            s for s in steps 
            if s.get("uses", "").startswith("actions/setup-python")
        ]
        assert len(python_steps) > 0, "Review job must set up Python"
    
    def test_pr_agent_has_node_setup(self, pr_agent_workflow: Dict[str, Any]):
        """Test that review job sets up Node.js."""
        review_job = pr_agent_workflow["jobs"]["review"]
        steps = review_job.get("steps", [])
        
        node_steps = [
            s for s in steps 
            if s.get("uses", "").startswith("actions/setup-node")
        ]
        assert len(node_steps) > 0, "Review job must set up Node.js"
    
    def test_pr_agent_python_version(self, pr_agent_workflow: Dict[str, Any]):
        """
        Ensure any actions/setup-python step in the "review" job specifies python-version "3.11".
        
        Parameters:
            pr_agent_workflow (Dict[str, Any]): Parsed workflow mapping for the PR Agent workflow; expected to contain a "jobs" -> "review" -> "steps" sequence.
        
        """
        review_job = pr_agent_workflow["jobs"]["review"]
        steps = review_job.get("steps", [])
        
        python_steps = [
            s for s in steps 
            if s.get("uses", "").startswith("actions/setup-python")
        ]
        
        for step in python_steps:
            step_with = step.get("with", {})
            assert "python-version" in step_with, (
                "Python setup should specify a version"
            )
def test_pr_agent_has_review_job(self, pr_agent_workflow: Dict[str, Any]):
        """Test that pr-agent workflow has a pr-agent-trigger job."""
        jobs = pr_agent_workflow.get("jobs", {})
        assert "pr-agent-trigger" in jobs, "pr-agent workflow must have a 'pr-agent-trigger' job"
                "Python version should be 3.11"
            )

<<<<<<< HEAD
def test_pr_agent_node_version(self, pr_agent_workflow: Dict[str, Any]):
        """
        Ensure every actions/setup-node step in the pr-agent 'pr-agent-trigger' job specifies Node.js version 18.
        """
        jobs = pr_agent_workflow.get("jobs", {})
        assert "pr-agent-trigger" in jobs, "Missing 'pr-agent-trigger' job"
        trigger_job = jobs["pr-agent-trigger"]
        steps = trigger_job.get("steps", [])
        """
        Ensure every actions/setup-node step in the pr-agent 'pr-agent-trigger' job specifies Node.js version 18.

        Checks each step that uses 'actions/setup-node' has a 'with' mapping containing a 'node-version' key whose value equals '18'.
        """
        review_job = pr_agent_workflow["jobs"]["pr-agent-trigger"]
        steps = review_job.get("steps", [])
        
        node_steps = [
            s for s in steps 
            if s.get("uses", "").startswith("actions/setup-node")
        ]
        
        for step in node_steps:
            step_with = step.get("with", {})
            assert "node-version" in step_with, (
                "Node.js setup should specify a version"
            )
            assert step_with["node-version"] == "18", (
                "Node.js version should be 18"
            )
    
=======
# [Lines 397-435 containing the malformed block should be completely removed]
# The previous test (test_pr_agent_python_version) ends before line 397
# and the next test (test_pr_agent_no_duplicate_setup_steps) should follow directly
>>>>>>> 342bcbeb
    def test_pr_agent_no_duplicate_setup_steps(self, pr_agent_workflow: Dict[str, Any]):
        """Test that there are no duplicate setup steps in the workflow."""
        review_job = pr_agent_workflow["jobs"]["review"]
        steps = review_job.get("steps", [])
        
        # Check for duplicate step names
        step_names = [s.get("name", "") for s in steps if s.get("name")]
        duplicate_names = [name for name in step_names if step_names.count(name) > 1]
        
        assert not duplicate_names, (
            f"Found duplicate step names: {set(duplicate_names)}. "
            "Each step should have a unique name."
        )
    
    def test_pr_agent_fetch_depth_configured(self, pr_agent_workflow: Dict[str, Any]):
        """
        Ensure checkout steps in the PR Agent review job have valid fetch-depth values.
        
        Checks each step in `jobs.review` that uses `actions/checkout`; if the step's `with` mapping contains `fetch-depth` the value must be an integer or exactly 0, otherwise an assertion fails.
        
        Parameters:
            pr_agent_workflow (Dict[str, Any]): Parsed workflow mapping for the PR Agent workflow.
        """
        review_job = pr_agent_workflow["jobs"]["review"]
        steps = review_job.get("steps", [])
        
        checkout_steps = [
            s for s in steps 
            if s.get("uses", "").startswith("actions/checkout")
        ]
        
        for step in checkout_steps:
            step_with = step.get("with", {})
            if "fetch-depth" in step_with:
                fetch_depth = step_with["fetch-depth"]
                assert isinstance(fetch_depth, int) or fetch_depth == 0, (
                    "fetch-depth should be an integer"
                )


class TestWorkflowSecurity:
    """Test suite for workflow security best practices."""
    
    @pytest.mark.parametrize("workflow_file", get_workflow_files())
    def test_workflow_no_hardcoded_secrets(self, workflow_file: Path):
        """Test that workflows don't contain hardcoded secrets or tokens."""
        with open(workflow_file, 'r', encoding='utf-8') as f:
            content = f.read()
        
        # Patterns that might indicate hardcoded secrets
        suspicious_patterns = [
            "ghp_",  # GitHub personal access token
            "gho_",  # GitHub OAuth token
            "ghu_",  # GitHub user token
            "ghs_",  # GitHub server token
            "ghr_",  # GitHub refresh token
        ]
        
        for pattern in suspicious_patterns:
            assert pattern not in content, (
                f"Workflow {workflow_file.name} may contain hardcoded secret "
                f"(found pattern: {pattern}). Use secrets context instead."
            )
    
    @pytest.mark.parametrize("workflow_file", get_workflow_files())
    def test_workflow_uses_secrets_context(self, workflow_file: Path):
        """
        Verify sensitive keys in step `with` mappings use the GitHub secrets context or are empty.
        
        Scans each job's steps and for any `with` keys containing `token`, `password`, `key` or `secret` asserts that string values start with `"${{"` (secrets context) or are empty.
        """
        config = load_yaml_safe(workflow_file)
        jobs = config.get("jobs", {})
        
        for job_name, job_config in jobs.items():
            steps = job_config.get("steps", [])
            
            for step in steps:
                step_with = step.get("with", {})
                
                # Check if token/password fields use secrets context
                for key, value in step_with.items():
                    if any(sensitive in key.lower() 
                           for sensitive in ["token", "password", "key", "secret"]):
                        if isinstance(value, str):
                            assert value.startswith("${{") or value == "", (
                                f"Sensitive field '{key}' in {workflow_file.name} "
                                "should use secrets context (e.g., ${{ secrets.TOKEN }})"
                            )


class TestWorkflowMaintainability:
    """Test suite for workflow maintainability and best practices."""
    
    @pytest.mark.parametrize("workflow_file", get_workflow_files())
    def test_workflow_steps_have_descriptive_names(self, workflow_file: Path):
        """
        Check that steps within each job of a workflow have descriptive names and warn when they do not.
        
        Scans the workflow YAML at `workflow_file` and for each job examines its `steps`. If a step uses an action and lacks a `name`, a warning is printed unless the action is one of a small set of common actions exempted from naming (for example `actions/checkout` and `actions/setup-*`).
        
        Parameters:
            workflow_file (Path): Path to the workflow YAML file being checked.
        """
        config = load_yaml_safe(workflow_file)
        jobs = config.get("jobs", {})
        
        for job_name, job_config in jobs.items():
            steps = job_config.get("steps", [])
            
            unnamed_steps = []
            for idx, step in enumerate(steps):
                # Steps should have names unless they're very simple
                if "name" not in step and "uses" in step:
                    # Allow unnamed steps for very common actions
                    common_actions = ["actions/checkout", "actions/setup-"]
                    if not any(step["uses"].startswith(a) for a in common_actions):
                        unnamed_steps.append(f"Step {idx}: {step.get('uses', 'unknown')}")
            
            # This is a warning rather than a hard failure
            if unnamed_steps:
                print(f"\nWarning: {workflow_file.name} job '{job_name}' has "
                      f"{len(unnamed_steps)} unnamed steps (recommended to add names)")
    
    @pytest.mark.parametrize("workflow_file", get_workflow_files())
    def test_workflow_reasonable_size(self, workflow_file: Path):
        """
        Assert the workflow file is within reasonable size limits.
        
        If the file is larger than 10,240 bytes (10 KB) a warning is printed to encourage splitting complex workflows.
        If the file is 51,200 bytes (50 KB) or larger the test fails with an assertion instructing to split the workflow or use reusable workflows.
        """
        file_size = workflow_file.stat().st_size
        
        # Warn if workflow file exceeds 10KB (reasonable limit)
        if file_size > 10240:
            print(f"\nWarning: {workflow_file.name} is {file_size} bytes. "
                  "Consider splitting into multiple workflows if it gets too complex.")
        
        # Fail if exceeds 50KB (definitely too large)
        assert file_size < 51200, (
            f"Workflow {workflow_file.name} is too large ({file_size} bytes). "
            "Consider splitting into multiple workflows or using reusable workflows."
        )


class TestWorkflowEdgeCases:
    """Test suite for edge cases and error conditions."""
    
    def test_workflow_directory_exists(self):
        """Test that .github/workflows directory exists."""
        assert WORKFLOWS_DIR.exists(), (
            ".github/workflows directory does not exist"
        )
        assert WORKFLOWS_DIR.is_dir(), (
            ".github/workflows exists but is not a directory"
        )
    
    def test_at_least_one_workflow_exists(self):
        """Test that at least one workflow file exists."""
        workflow_files = get_workflow_files()
        assert len(workflow_files) > 0, (
            "No workflow files found in .github/workflows directory"
        )
    
    @pytest.mark.parametrize("workflow_file", get_workflow_files())
    def test_workflow_file_extension(self, workflow_file: Path):
        """
        Verify that a workflow file uses the .yml or .yaml extension.
        
        Parameters:
        	workflow_file (Path): Path to the workflow file being tested.
        """
        assert workflow_file.suffix in [".yml", ".yaml"], (
            f"Workflow file {workflow_file.name} has invalid extension. "
            "Use .yml or .yaml"
        )
    
    @pytest.mark.parametrize("workflow_file", get_workflow_files())
    def test_workflow_encoding(self, workflow_file: Path):
        """Test that workflow files use UTF-8 encoding."""
        try:
            with open(workflow_file, 'r', encoding='utf-8') as f:
                f.read()
        except UnicodeDecodeError:
            pytest.fail(
                f"Workflow {workflow_file.name} is not valid UTF-8. "
                "Ensure file is saved with UTF-8 encoding."
            )
    
    @pytest.mark.parametrize("workflow_file", get_workflow_files())
    def test_workflow_no_tabs(self, workflow_file: Path):
        """
        Ensure the workflow YAML file contains no tab characters.
        
        Fails the test if any tab character is present, because YAML indentation must use spaces rather than tabs.
        """
        with open(workflow_file, 'r', encoding='utf-8') as f:
            content = f.read()
        
        assert "\t" not in content, (
            f"Workflow {workflow_file.name} contains tab characters. "
            "YAML files should use spaces for indentation, not tabs."
        )
    
    @pytest.mark.parametrize("workflow_file", get_workflow_files())
    def test_workflow_consistent_indentation(self, workflow_file: Path):
        """
        Ensure all non-empty, non-comment lines in the workflow file use indentation in multiples of two spaces.
        
        This test checks the leading-space count of significant lines and fails if any line's indentation is not a multiple of 2.
        """
        with open(workflow_file, 'r', encoding='utf-8') as f:
            lines = f.readlines()
        
        indentation_levels = set()
        for line in lines:
            if line.strip() and not line.strip().startswith("#"):
                # Count leading spaces
                spaces = len(line) - len(line.lstrip(' '))
                if spaces > 0:
                    indentation_levels.add(spaces)
        
        # Check if indentation is consistent (multiples of 2)
        if indentation_levels:
            inconsistent = [
                level for level in indentation_levels 
                if level % 2 != 0
            ]
            assert not inconsistent, (
                f"Workflow {workflow_file.name} has inconsistent indentation. "
                f"Found indentation levels: {sorted(indentation_levels)}. "
                "Use 2-space indentation consistently."
            )


class TestWorkflowPerformance:
    """Test suite for workflow performance considerations."""
    
    @pytest.mark.parametrize("workflow_file", get_workflow_files())
    def test_workflow_uses_caching(self, workflow_file: Path):
        """
        Check whether a workflow uses caching and print an informational message if none is detected.
        
        Scans the workflow's jobs and steps for common caching indicators (for example an `actions/cache` action or a `cache` key in a step's `with` block). This check is advisory and will not fail the test; it only emits an informational message when no caching is found.
        
        Parameters:
            workflow_file (Path): Path to the workflow YAML file to inspect.
        """
        config = load_yaml_safe(workflow_file)
        jobs = config.get("jobs", {})
        
        has_cache = False
        for job_name, job_config in jobs.items():
            steps = job_config.get("steps", [])
            
            for step in steps:
                if "actions/cache" in step.get("uses", ""):
                    has_cache = True
                    break
                
                # Check for setup actions with caching enabled
                step_with = step.get("with", {})
                if "cache" in step_with:
                    has_cache = True
                    break
        
        # This is informational, not a hard requirement
        if not has_cache:
            print(f"\nInfo: {workflow_file.name} doesn't use caching. "
                  "Consider adding caching to improve performance.")

class TestPrAgentWorkflowAdvanced:
    """Advanced comprehensive tests for pr-agent.yml workflow specifics."""
    
    @pytest.fixture
    def pr_agent_workflow(self) -> Dict[str, Any]:
        """
        Load and return the parsed 'pr-agent.yml' workflow from the workflows directory; skip the test if the file is missing.
        
        Returns:
            dict: Parsed YAML content of the 'pr-agent.yml' workflow.
        
        Raises:
            yaml.YAMLError: If the workflow file contains invalid YAML.
        """
        workflow_path = WORKFLOWS_DIR / "pr-agent.yml"
        if not workflow_path.exists():
            pytest.skip("pr-agent.yml not found")
        return load_yaml_safe(workflow_path)
    
    def test_pr_agent_has_three_jobs(self, pr_agent_workflow: Dict[str, Any]):
        """
        Ensure the pr-agent workflow defines exactly three jobs.
        
        Asserts that the workflow's top-level `jobs` mapping contains exactly three entries named "pr-agent-trigger", "auto-merge-check" and "dependency-update".
        """
        jobs = pr_agent_workflow.get("jobs", {})
        assert len(jobs) == 3, (
            f"pr-agent workflow should have exactly 3 jobs, found {len(jobs)}"
        )
        assert "pr-agent-trigger" in jobs
        assert "auto-merge-check" in jobs
        assert "dependency-update" in jobs
    
    def test_pr_agent_permissions_structure(self, pr_agent_workflow: Dict[str, Any]):
        """
        Ensure the pr-agent workflow defines the expected top-level and job-level permissions.
        
        Checks performed:
        - Top-level `permissions.contents` equals "read".
        - `pr-agent-trigger` job has `permissions.issues` set to "write".
        - `auto-merge-check` job has `permissions.issues` and `permissions.pull-requests` set to "write".
        - `dependency-update` job has `permissions.pull-requests` set to "write".
        
        Parameters:
            pr_agent_workflow (Dict[str, Any]): Parsed workflow dictionary for the pr-agent workflow.
        """
        # Top-level permissions
        assert "permissions" in pr_agent_workflow
        assert pr_agent_workflow["permissions"]["contents"] == "read"
        
        # Job-level permissions
        jobs = pr_agent_workflow["jobs"]
        assert "permissions" in jobs["pr-agent-trigger"]
        assert jobs["pr-agent-trigger"]["permissions"]["issues"] == "write"
        
        assert "permissions" in jobs["auto-merge-check"]
        assert jobs["auto-merge-check"]["permissions"]["issues"] == "write"
        assert jobs["auto-merge-check"]["permissions"]["pull-requests"] == "write"
        
        assert "permissions" in jobs["dependency-update"]
        assert jobs["dependency-update"]["permissions"]["pull-requests"] == "write"
    
    def test_pr_agent_trigger_has_conditional(self, pr_agent_workflow: Dict[str, Any]):
        """Test that pr-agent-trigger job has proper conditional logic."""
        job = pr_agent_workflow["jobs"]["pr-agent-trigger"]
        assert "if" in job, "pr-agent-trigger should have conditional execution"
        conditional = job["if"]
        assert "pull_request_review" in conditional
        assert "changes_requested" in conditional
        assert "issue_comment" in conditional
        assert "@copilot" in conditional
    
    def test_pr_agent_install_steps_validate_files(self, pr_agent_workflow: Dict[str, Any]):
        """
        Ensure the PR Agent trigger job's install steps check for presence of expected dependency files before installing.
        
        Asserts that a step named "Install Python dependencies" exists and its `run` script checks for `requirements.txt` and `requirements-dev.txt`, and that a step named "Install Node dependencies" exists and its `run` script checks for `package-lock.json` and `package.json`.
        
        Parameters:
        	pr_agent_workflow (Dict[str, Any]): Parsed workflow dictionary for the pr-agent.yml workflow.
        """
        job = pr_agent_workflow["jobs"]["pr-agent-trigger"]
        steps = job.get("steps", [])
        
        python_install_step = None
        node_install_step = None
        
        for step in steps:
            if step.get("name") == "Install Python dependencies":
                python_install_step = step
            elif step.get("name") == "Install Node dependencies":
                node_install_step = step
        
        assert python_install_step is not None
        assert "if [ -f requirements.txt ]" in python_install_step["run"]
        assert "if [ -f requirements-dev.txt ]" in python_install_step["run"]
        
        assert node_install_step is not None
        assert "if [ -f package-lock.json ]" in node_install_step["run"]
        assert "if [ -f package.json ]" in node_install_step["run"]
    
    def test_pr_agent_parse_comments_step(self, pr_agent_workflow: Dict[str, Any]):
        """
        Verify the "Parse PR Review Comments" step in the pr-agent-trigger job is present and correctly configured.
        
        Asserts the step exists, has id "parse-comments", includes an env mapping containing GITHUB_TOKEN, and its run script invokes "gh api".
        """
        job = pr_agent_workflow["jobs"]["pr-agent-trigger"]
        steps = job.get("steps", [])
        
        parse_step = None
        for step in steps:
            if step.get("name") == "Parse PR Review Comments":
                parse_step = step
                break
        
        assert parse_step is not None
        assert "id" in parse_step
        assert parse_step["id"] == "parse-comments"
        assert "env" in parse_step
        assert "GITHUB_TOKEN" in parse_step["env"]
        assert "gh api" in parse_step["run"]
    
    def test_pr_agent_linting_steps(self, pr_agent_workflow: Dict[str, Any]):
        """
        Ensure the PR Agent workflow defines Python and frontend linting steps and that the Python lint step runs the expected linting commands and targets.
        
        Parameters:
            pr_agent_workflow (Dict[str, Any]): Parsed mapping of the `pr-agent.yml` workflow containing jobs and steps.
        """
        job = pr_agent_workflow["jobs"]["pr-agent-trigger"]
        steps = job.get("steps", [])
        
        step_names = [s.get("name", "") for s in steps]
        assert "Run Python Linting" in step_names
        assert "Run Frontend Linting" in step_names
        
        # Check Python linting configuration
        python_lint = next(s for s in steps if s.get("name") == "Run Python Linting")
        assert "flake8" in python_lint["run"]
        assert "black" in python_lint["run"]
        assert "--max-line-length=88" in python_lint["run"]
        assert "api/" in python_lint["run"] and "src/" in python_lint["run"]
    
    def test_pr_agent_testing_steps(self, pr_agent_workflow: Dict[str, Any]):
        """Test that pr-agent includes proper testing steps."""
        job = pr_agent_workflow["jobs"]["pr-agent-trigger"]
        steps = job.get("steps", [])
        
        step_names = [s.get("name", "") for s in steps]
        assert "Run Python Tests" in step_names
        assert "Run Frontend Tests" in step_names
        
        # Check test configuration
        python_test = next(s for s in steps if s.get("name") == "Run Python Tests")
        assert "pytest" in python_test["run"]
        assert "--cov=src" in python_test["run"]
        assert "--cov-report=term-missing" in python_test["run"]
    
    def test_pr_agent_create_comment_step(self, pr_agent_workflow: Dict[str, Any]):
        """Test that Create PR Comment step runs always and uses github-script."""
        job = pr_agent_workflow["jobs"]["pr-agent-trigger"]
        steps = job.get("steps", [])
        
        comment_step = None
        for step in steps:
            if step.get("name") == "Create PR Comment":
                comment_step = step
                break
        
        assert comment_step is not None
        assert comment_step.get("if") == "always()"
        assert "actions/github-script" in comment_step["uses"]
        assert "script" in comment_step["with"]
    
    def test_pr_agent_node_version_actual(self, pr_agent_workflow: Dict[str, Any]):
        """
        Ensure that every actions/setup-node step in the "pr-agent-trigger" job specifies Node.js version 18.
        
        Parameters:
            pr_agent_workflow (Dict[str, Any]): Parsed YAML mapping for the PR Agent workflow fixture.
        """
        job = pr_agent_workflow["jobs"]["pr-agent-trigger"]
        steps = job.get("steps", [])
        
        node_steps = [
            s for s in steps 
            if s.get("uses", "").startswith("actions/setup-node")
        ]
        
        for step in node_steps:
            step_with = step.get("with", {})
            assert step_with.get("node-version") == "18", (
                "Node.js version should be 18 (current configuration)"
            )
    
    def test_auto_merge_check_logic(self, pr_agent_workflow: Dict[str, Any]):
        """Test auto-merge-check job conditional logic."""
        job = pr_agent_workflow["jobs"]["auto-merge-check"]
        assert "if" in job
        conditional = job["if"]
        
        # Should check for pull_request synchronize, approved review, and check_suite success
        assert "pull_request" in conditional
        assert "synchronize" in conditional
        assert "pull_request_review" in conditional
        assert "approved" in conditional
        assert "check_suite" in conditional
        assert "success" in conditional
    
    def test_auto_merge_check_uses_github_script(self, pr_agent_workflow: Dict[str, Any]):
        """
        Ensure the `auto-merge-check` job contains a single step that uses `actions/github-script` and provides a `script` in its `with` mapping.
        """
        job = pr_agent_workflow["jobs"]["auto-merge-check"]
        steps = job.get("steps", [])
        
        assert len(steps) == 1
        assert "actions/github-script" in steps[0]["uses"]
        assert "script" in steps[0]["with"]
    
    def test_dependency_update_conditional(self, pr_agent_workflow: Dict[str, Any]):
        """Test dependency-update job triggers only for dependency PRs."""
        job = pr_agent_workflow["jobs"]["dependency-update"]
        assert "if" in job
        conditional = job["if"]
        
        assert "pull_request" in conditional
        assert "deps" in conditional
    
    def test_dependency_update_auto_approve_logic(self, pr_agent_workflow: Dict[str, Any]):
        """Test dependency-update job auto-approves trusted bot updates."""
        job = pr_agent_workflow["jobs"]["dependency-update"]
        steps = job.get("steps", [])
        
        step = steps[0]
        script = step["with"]["script"]
        
        # Should check for dependabot and renovate
        assert "dependabot[bot]" in script
        assert "renovate[bot]" in script
        assert "bump" in script.lower() or "update" in script.lower()
        assert "APPROVE" in script


class TestWorkflowTriggers:
    """Comprehensive tests for workflow trigger configurations."""
    
    @pytest.mark.parametrize("workflow_file", get_workflow_files())
    def test_workflow_triggers_are_valid_types(self, workflow_file: Path):
        """
        Validate that the workflow's triggers are recognised GitHub event types.
        
        Accepts workflows where `on` is expressed as a string, a list, or a mapping and fails the test if any trigger event is not in the known set of GitHub event names.
        
        Parameters:
            workflow_file (Path): Path to the workflow YAML file under test.
        
        Raises:
            AssertionError: If an unrecognised event type is found in the workflow's `on` configuration.
        """
        config = load_yaml_safe(workflow_file)
        triggers = config.get("on", {})
        
        if isinstance(triggers, str):
            triggers = {triggers: None}
        elif isinstance(triggers, list):
            triggers = {t: None for t in triggers}
        
        valid_events = {
            "push", "pull_request", "pull_request_review", "pull_request_target",
            "issue_comment", "issues", "workflow_dispatch", "schedule", "release",
            "create", "delete", "fork", "watch", "check_suite", "check_run",
            "deployment", "deployment_status", "page_build", "project", "project_card",
            "project_column", "public", "registry_package", "status", "workflow_run",
            "repository_dispatch", "milestone", "discussion", "discussion_comment"
        }
        
        for event in triggers.keys():
            if event is True:  # Handle boolean true for shorthand syntax
                continue
            assert event in valid_events, (
                f"Workflow {workflow_file.name} uses invalid event type: {event}"
            )
    
    @pytest.mark.parametrize("workflow_file", get_workflow_files())
    def test_workflow_pr_triggers_specify_types(self, workflow_file: Path):
        """Test that pull_request triggers specify activity types."""
        config = load_yaml_safe(workflow_file)
        triggers = config.get("on", {})
        
        if not isinstance(triggers, dict):
            return  # Skip for non-dict triggers
        
        if "pull_request" in triggers:
            pr_config = triggers["pull_request"]
            if pr_config is not None:
                assert "types" in pr_config or pr_config == {}, (
                    f"Workflow {workflow_file.name} pull_request trigger should "
                    "specify activity types for better control"
                )


class TestWorkflowJobConfiguration:
    """Tests for job-level configuration in workflows."""
    
    @pytest.mark.parametrize("workflow_file", get_workflow_files())
    def test_workflow_jobs_specify_runner(self, workflow_file: Path):
        """
        Ensure each job in the workflow file specifies a runner.
        
        Checks every job in the parsed workflow YAML and asserts that non-reusable jobs declare a `runs-on` runner. Jobs that invoke reusable workflows via a `uses` key are exempt.
        
        Parameters:
            workflow_file (Path): Path to the workflow YAML file being tested.
        """
        config = load_yaml_safe(workflow_file)
        jobs = config.get("jobs", {})
        
        for job_name, job_config in jobs.items():
            if "uses" in job_config:
                # Reusable workflow calls don't need runs-on
                continue
            assert "runs-on" in job_config, (
                f"Job '{job_name}' in {workflow_file.name} must specify 'runs-on'"
            )
    
    @pytest.mark.parametrize("workflow_file", get_workflow_files())
    def test_workflow_jobs_use_standard_runners(self, workflow_file: Path):
        """
        Ensure jobs that declare `runs-on` use recognised GitHub-hosted runners.
        
        Skips jobs that use expressions, matrix variables or self-hosted runners; fails if a job specifies a runner not in the accepted set.
        """
        config = load_yaml_safe(workflow_file)
        jobs = config.get("jobs", {})
        
        standard_runners = {
            "ubuntu-latest", "ubuntu-20.04", "ubuntu-22.04", "ubuntu-24.04",
            "windows-latest", "windows-2019", "windows-2022",
            "macos-latest", "macos-11", "macos-12", "macos-13", "macos-14"
        }
        
        for job_name, job_config in jobs.items():
            if "runs-on" not in job_config:
                continue
            
            runner = job_config["runs-on"]
            if isinstance(runner, str):
                # Allow self-hosted and matrix variables
                if "${{" in runner or "self-hosted" in runner:
                    continue
                assert runner in standard_runners, (
                    f"Job '{job_name}' in {workflow_file.name} uses non-standard runner: {runner}"
                )


class TestWorkflowStepConfiguration:
    """Detailed tests for workflow step configuration."""
    
    @pytest.mark.parametrize("workflow_file", get_workflow_files())
    def test_workflow_steps_with_working_directory(self, workflow_file: Path):
        """
        Ensure steps that define `working-directory` use relative paths.
        
        Asserts that any step containing a `working-directory` key does not use an absolute path (i.e. the value does not start with `/`); the test fails with a descriptive message if an absolute path is found.
        """
        config = load_yaml_safe(workflow_file)
        jobs = config.get("jobs", {})
        
        for job_name, job_config in jobs.items():
            steps = job_config.get("steps", [])
            
            for idx, step in enumerate(steps):
                if "working-directory" in step:
                    working_dir = step["working-directory"]
                    # Should not use absolute paths
                    assert not working_dir.startswith("/"), (
                        f"Step {idx} in job '{job_name}' of {workflow_file.name} "
                        f"uses absolute path: {working_dir}"
                    )
    
    @pytest.mark.parametrize("workflow_file", get_workflow_files())
    def test_workflow_steps_with_id_are_unique(self, workflow_file: Path):
        """Test that step IDs are unique within each job."""
        config = load_yaml_safe(workflow_file)
        jobs = config.get("jobs", {})
        
        for job_name, job_config in jobs.items():
            steps = job_config.get("steps", [])
            step_ids = [s.get("id") for s in steps if "id" in s]
            
            duplicates = [sid for sid in step_ids if step_ids.count(sid) > 1]
            assert not duplicates, (
                f"Job '{job_name}' in {workflow_file.name} has duplicate step IDs: {duplicates}"
            )
    
    @pytest.mark.parametrize("workflow_file", get_workflow_files())
    def test_workflow_steps_continue_on_error_usage(self, workflow_file: Path):
        """Test that continue-on-error is used sparingly and intentionally."""
        config = load_yaml_safe(workflow_file)
        jobs = config.get("jobs", {})
        
        for job_name, job_config in jobs.items():
            steps = job_config.get("steps", [])
            
            for step in steps:
                if step.get("continue-on-error") is True:
                    # Should have a comment or name explaining why
                    assert "name" in step, (
                        f"Step in job '{job_name}' of {workflow_file.name} "
                        "uses continue-on-error but lacks descriptive name"
                    )


class TestWorkflowEnvAndSecrets:
    """Tests for environment variables and secrets usage."""

    @pytest.mark.parametrize("workflow_file", get_workflow_files())
    def test_workflow_env_vars_naming_convention(self, workflow_file: Path):
        """
        Validate that environment variables in workflow files follow UPPER_CASE naming convention.

        Parameters:
            workflow_file (Path): Path to the workflow YAML file being tested.

        Notes:
            Checks environment variables at both workflow level and job level for proper naming.
        """
        config = load_yaml_safe(workflow_file)

        def check_env_vars(env_dict):
            """
            Identify environment variable names that do not follow the naming convention of upper-case letters, digits and underscores.

            Parameters:
                env_dict (dict): Mapping of environment variable names to their values. If a non-dict is provided, it is treated as absent.

            Returns:
                invalid_keys (List[str]): List of keys from `env_dict` that are not entirely upper-case or that contain characters other than letters, digits or underscores.
            """
            if not isinstance(env_dict, dict):
                return []
            invalid = []
            for key in env_dict.keys():
                if not key.isupper() or not key.replace("_", "").isalnum():
                    invalid.append(key)
            return invalid

        # Check top-level env
        if "env" in config:
            invalid = check_env_vars(config["env"])
@pytest.mark.parametrize("workflow_file", get_workflow_files())
def test_workflow_env_vars_naming_convention(workflow_file: Path):
    """
    Ensure environment variable names in a workflow file are uppercase and contain only letters, digits or underscores.
    
    Checks environment variables at both the top-level workflow `env` and each job's `env`, and fails the test if any variable names do not match the required naming convention.
    """
    config = load_yaml_safe(workflow_file)
    
    def check_env_vars(env_dict):
        """
        Identify environment variable names that do not follow the convention of using only upper-case letters, digits and underscores.
        
        Parameters:
            env_dict (dict): Mapping of environment variable names to their values. If a non-dict is provided it is treated as absent and no invalid names are returned.
        
        Returns:
            invalid_keys (List[str]): List of keys from `env_dict` that are not composed solely of upper-case letters, digits and underscores.
        """
        if not isinstance(env_dict, dict):
            return []
        invalid = []
        for key in env_dict.keys():
            if not key.isupper() or not key.replace("_", "").isalnum():
                invalid.append(key)
        return invalid
    
    # Check top-level env
    if "env" in config:
        invalid = check_env_vars(config["env"])
        assert not invalid, (
            f"Workflow {workflow_file.name} has invalid env var names: {invalid}"
        )
    
    # Check job-level env
    jobs = config.get("jobs", {})
    for job_name, job_config in jobs.items():
        if "env" in job_config:
            invalid = check_env_vars(job_config["env"])
            assert not invalid, (
                f"Workflow {workflow_file.name} has invalid env var names: {invalid}"
            )

        # Check job-level env
        jobs = config.get("jobs", {})
        for job_name, job_config in jobs.items():
            if "env" in job_config:
                invalid = check_env_vars(job_config["env"])
                assert not invalid, (
                    f"Job '{job_name}' in {workflow_file.name} has invalid env var names: {invalid}"
                )

    @pytest.mark.parametrize("workflow_file", get_workflow_files())
    def test_workflow_secrets_not_in_env_values(self, workflow_file: Path):
        """Test that secrets are referenced, not hardcoded in env values."""
        with open(workflow_file, 'r', encoding='utf-8') as f:
            content = f.read()

        # Look for patterns that might indicate hardcoded secrets
        suspicious_in_env = [
            "password: \"",
            "token: \"",
            "api_key: \"",
            "secret: \"",
        ]

        for pattern in suspicious_in_env:
            if pattern in content.lower():
                # Allow if it's using secrets context
                if "${{ secrets." not in content[max(0, content.lower().find(pattern) - 50):content.lower().find(pattern) + 50]:
                    pytest.skip(
                        f"Workflow {workflow_file.name} may have hardcoded sensitive value. "
                        "Manual review recommended."
                    )


class TestWorkflowComplexity:
    """Tests for workflow complexity and maintainability."""
    
    @pytest.mark.parametrize("workflow_file", get_workflow_files())
    def test_workflow_job_count_reasonable(self, workflow_file: Path):
        """
        Validate that a workflow defines a reasonable number of jobs.
        
        Prints a warning if the workflow defines more than 10 jobs and causes the test to fail if it defines more than 20 jobs.
        
        Parameters:
        	workflow_file (Path): Path to the workflow YAML file being validated.
        """
        config = load_yaml_safe(workflow_file)
        jobs = config.get("jobs", {})
        
        job_count = len(jobs)
        if job_count > 10:
            print(f"\nWarning: {workflow_file.name} has {job_count} jobs. "
                  "Consider splitting into multiple workflows.")
        
        assert job_count <= 20, (
            f"Workflow {workflow_file.name} has {job_count} jobs (max 20). "
            "Split into multiple workflows for better maintainability."
        )
    
    @pytest.mark.parametrize("workflow_file", get_workflow_files())
    def test_workflow_step_count_per_job(self, workflow_file: Path):
        """
        Validate that each job in the workflow does not contain an excessive number of steps.
        
        Prints an informational message if a job has more than 15 steps and fails the test if a job has more than 30 steps.
        """
        config = load_yaml_safe(workflow_file)
        jobs = config.get("jobs", {})
        
        for job_name, job_config in jobs.items():
            steps = job_config.get("steps", [])
            step_count = len(steps)
            
            if step_count > 15:
                print(f"\nInfo: Job '{job_name}' in {workflow_file.name} has "
                      f"{step_count} steps. Consider refactoring.")
            
            assert step_count <= 30, (
                f"Job '{job_name}' in {workflow_file.name} has {step_count} steps (max 30). "
                "Consider breaking into multiple jobs."
            )
    
    @pytest.mark.parametrize("workflow_file", get_workflow_files())
    def test_workflow_deep_nesting_in_conditionals(self, workflow_file: Path):
        """
        Warns when a job-level `if` conditional shows high logical complexity.
        
        Counts occurrences of the logical operators `&&` and `||` in each job's `if` conditional and prints a warning if their total exceeds 5, indicating a potentially over-complex conditional.
        
        Parameters:
            workflow_file (Path): Path to the workflow YAML file to inspect.
        """
        config = load_yaml_safe(workflow_file)
        jobs = config.get("jobs", {})
        
        for job_name, job_config in jobs.items():
            if "if" in job_config:
                conditional = job_config["if"]
                # Count logical operators as proxy for complexity
                and_count = conditional.count("&&")
                or_count = conditional.count("||")
                
                complexity = and_count + or_count
                if complexity > 5:
                    print(f"\nWarning: Job '{job_name}' in {workflow_file.name} "
                          f"has complex conditional ({complexity} operators)")


class TestWorkflowOutputsAndArtifacts:
    """Tests for workflow outputs and artifact handling."""
    
    @pytest.mark.parametrize("workflow_file", get_workflow_files())
    def test_workflow_artifacts_have_retention(self, workflow_file: Path):
        """
        Report when artifact upload steps do not specify a `retention-days` value.
        
        Scans the workflow's jobs and for any step that uses `actions/upload-artifact` prints an informational message if the step's `with` mapping does not include `retention-days`.
        
        Parameters:
            workflow_file (Path): Path to the workflow YAML file to inspect.
        """
        config = load_yaml_safe(workflow_file)
        jobs = config.get("jobs", {})
        
        for job_name, job_config in jobs.items():
            steps = job_config.get("steps", [])
            
            for step in steps:
                if "actions/upload-artifact" in step.get("uses", ""):
                    step_with = step.get("with", {})
                    # Recommend explicit retention-days
                    if "retention-days" not in step_with:
                        print(f"\nInfo: Artifact upload in job '{job_name}' of "
                              f"{workflow_file.name} doesn't specify retention-days")
    
    @pytest.mark.parametrize("workflow_file", get_workflow_files())
    def test_workflow_outputs_referenced_correctly(self, workflow_file: Path):
        """Test that job outputs are defined when referenced by other jobs."""
        config = load_yaml_safe(workflow_file)
        jobs = config.get("jobs", {})
        
        # Collect all job outputs
        job_outputs = {}
        for job_name, job_config in jobs.items():
            if "outputs" in job_config:
                job_outputs[job_name] = set(job_config["outputs"].keys())
        
        # Check references in needs
        for job_name, job_config in jobs.items():
            needs = job_config.get("needs", [])
            if isinstance(needs, str):
                needs = [needs]
            elif not isinstance(needs, list):
                needs = []
            
            # Verify needed jobs exist
            for needed_job in needs:
                assert needed_job in jobs, (
                    f"Job '{job_name}' in {workflow_file.name} needs '{needed_job}' "
                    "which doesn't exist"
                )


class TestWorkflowBestPractices:
    """Tests for workflow best practices and recommendations."""
    
    @pytest.mark.parametrize("workflow_file", get_workflow_files())
    def test_workflow_uses_concurrency_for_prs(self, workflow_file: Path):
        """Test if PR workflows use concurrency to cancel outdated runs."""
        config = load_yaml_safe(workflow_file)
        triggers = config.get("on", {})
        
        has_pr_trigger = False
        if isinstance(triggers, dict):
            has_pr_trigger = "pull_request" in triggers or "pull_request_target" in triggers
        
        if has_pr_trigger and "concurrency" not in config:
            print(f"\nRecommendation: {workflow_file.name} triggers on PR but doesn't "
                  "use concurrency. Consider adding concurrency group to cancel outdated runs.")
    
    @pytest.mark.parametrize("workflow_file", get_workflow_files())
    def test_workflow_timeout_specified(self, workflow_file: Path):
        """
        Check that each job in the workflow specifies timeout-minutes.
        
        For any job missing `timeout-minutes` this test prints a recommendation identifying the job and the workflow file.
        """
        config = load_yaml_safe(workflow_file)
        jobs = config.get("jobs", {})
        
        for job_name, job_config in jobs.items():
            if "timeout-minutes" not in job_config:
                print(f"\nRecommendation: Job '{job_name}' in {workflow_file.name} "
                      "doesn't specify timeout-minutes")
    
    @pytest.mark.parametrize("workflow_file", get_workflow_files())
    def test_workflow_shell_explicitly_set(self, workflow_file: Path):
        """
        Check workflow steps that use multi-line `run` commands and recommend setting `shell` if missing.
        
        For each job in the workflow file, any step whose `run` value is a string containing a newline is considered a multi-line command; if such a step does not specify a `shell` key, a recommendation message is printed identifying the workflow file, job name and step index.
        
        Parameters:
            workflow_file (Path): Path to the workflow YAML file to inspect.
        """
        config = load_yaml_safe(workflow_file)
        jobs = config.get("jobs", {})
        
        for job_name, job_config in jobs.items():
            steps = job_config.get("steps", [])
            
            for idx, step in enumerate(steps):
                if "run" in step:
                    run_cmd = step["run"]
                    if isinstance(run_cmd, str) and "\n" in run_cmd:
                        # Multi-line command
                        if "shell" not in step:
                            print(f"\nRecommendation: Step {idx} in job '{job_name}' "
                                  f"of {workflow_file.name} uses multi-line run without "
                                  "explicit shell specification")<|MERGE_RESOLUTION|>--- conflicted
+++ resolved
@@ -388,7 +388,6 @@
                 "Python version should be 3.11"
             )
 
-<<<<<<< HEAD
 def test_pr_agent_node_version(self, pr_agent_workflow: Dict[str, Any]):
         """
         Ensure every actions/setup-node step in the pr-agent 'pr-agent-trigger' job specifies Node.js version 18.
@@ -419,11 +418,9 @@
                 "Node.js version should be 18"
             )
     
-=======
 # [Lines 397-435 containing the malformed block should be completely removed]
 # The previous test (test_pr_agent_python_version) ends before line 397
 # and the next test (test_pr_agent_no_duplicate_setup_steps) should follow directly
->>>>>>> 342bcbeb
     def test_pr_agent_no_duplicate_setup_steps(self, pr_agent_workflow: Dict[str, Any]):
         """Test that there are no duplicate setup steps in the workflow."""
         review_job = pr_agent_workflow["jobs"]["review"]
