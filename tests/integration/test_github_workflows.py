"""
Comprehensive tests for GitHub Actions workflow files.

This module validates the structure, syntax, and configuration of GitHub Actions
workflows, ensuring they are properly formatted and free of common issues like
duplicate keys, invalid syntax, and missing required fields.
"""

import pytest
import yaml
from pathlib import Path
from typing import Any, Dict, List


# Path to workflows directory
WORKFLOWS_DIR = Path(__file__).parent.parent.parent / ".github" / "workflows"


def get_workflow_files() -> List[Path]:
    """
    List workflow YAML files in the repository's .github/workflows directory.
    
    Returns:
        List[Path]: Paths to files with `.yml` or `.yaml` extensions found in the workflows directory;
                    an empty list if the directory does not exist or no matching files are present.
    """
    if not WORKFLOWS_DIR.exists():
        return []
    return list(WORKFLOWS_DIR.glob("*.yml")) + list(WORKFLOWS_DIR.glob("*.yaml"))


def load_yaml_safe(file_path: Path) -> Dict[str, Any]:
    """
    Parse a YAML file and return its content.
    
    Parameters:
        file_path (Path): Path to the YAML file to load.
    
    Returns:
        The parsed YAML content — a mapping, sequence, scalar value, or `None` if the document is empty.
    
    Raises:
        yaml.YAMLError: If the file contains invalid YAML.
    """
    with open(file_path, 'r', encoding='utf-8') as f:
        return yaml.safe_load(f)


def check_duplicate_keys(file_path: Path) -> List[str]:
    """
    Detect duplicate mapping keys in a YAML file.
    
    Parameters:
        file_path (Path): Path to the YAML file to inspect.
    
    Returns:
        List of duplicate key names found, or an empty list if none are present.
    """
    duplicates = []
    
    with open(file_path, 'r', encoding='utf-8') as f:
        content = f.read()
    
    # Parse with a custom constructor that detects duplicates
    class DuplicateKeySafeLoader(yaml.SafeLoader):
        pass
    
    def constructor_with_dup_check(loader, node):
        """
        Construct a dict from a YAML mapping node while recording duplicate keys.
        
        Parameters:
            loader: YAML loader used to construct key and value objects from nodes.
            node: YAML mapping node to convert.
        
        Returns:
            dict: Mapping of constructed keys to their corresponding values.
        
        Notes:
            Duplicate keys encountered are appended to the surrounding `duplicates` list.
        """
        mapping = {}
        for key_node, value_node in node.value:
            key = loader.construct_object(key_node, deep=False)
            if key in mapping:
                duplicates.append(key)
            mapping[key] = loader.construct_object(value_node, deep=False)
        return mapping
    
    DuplicateKeySafeLoader.add_constructor(
        yaml.resolver.BaseResolver.DEFAULT_MAPPING_TAG,
        constructor_with_dup_check
    )
    
    try:
        yaml.load(content, Loader=DuplicateKeySafeLoader)
    except yaml.YAMLError:
        pass  # Syntax errors will be caught by other tests
    
    return duplicates


class TestWorkflowSyntax:
    """Test suite for GitHub Actions workflow YAML syntax validation."""
    
    @pytest.mark.parametrize("workflow_file", get_workflow_files())
    def test_workflow_valid_yaml_syntax(self, workflow_file: Path):
        """Test that workflow files contain valid YAML syntax."""
        try:
            load_yaml_safe(workflow_file)
        except yaml.YAMLError as e:
            pytest.fail(
                f"Workflow {workflow_file.name} contains invalid YAML syntax: {e}"
            )
    
    @pytest.mark.parametrize("workflow_file", get_workflow_files())
    def test_workflow_no_duplicate_keys(self, workflow_file: Path):
        """Test that workflow files do not contain duplicate keys."""
        duplicates = check_duplicate_keys(workflow_file)
        assert not duplicates, (
            f"Found duplicate keys in {workflow_file.name}: {duplicates}. "
            "Duplicate keys can cause unexpected behavior as YAML will "
            "silently overwrite earlier values."
        )
    
    @pytest.mark.parametrize("workflow_file", get_workflow_files())
    def test_workflow_readable(self, workflow_file: Path):
        """
        Check that a workflow file exists, is a regular file and contains non-empty UTF-8 text.
        """
        assert workflow_file.exists(), f"Workflow file {workflow_file} does not exist"
        assert workflow_file.is_file(), f"Workflow path {workflow_file} is not a file"
        with open(workflow_file, 'r', encoding='utf-8') as f:
            content = f.read()
            assert len(content) > 0, f"Workflow file {workflow_file.name} is empty"


class TestWorkflowStructure:
    """Test suite for GitHub Actions workflow structure validation."""
    
    @pytest.mark.parametrize("workflow_file", get_workflow_files())
    def test_workflow_has_name(self, workflow_file: Path):
        """
        Verify the workflow YAML defines a non-empty top-level name.
        
        Asserts that the top-level "name" key is present and its value is a non-empty string; failure messages include the workflow filename for context.
        """
        config = load_yaml_safe(workflow_file)
        assert "name" in config, f"Workflow {workflow_file.name} missing 'name' field"
        assert config["name"], f"Workflow {workflow_file.name} has empty 'name' field"
        assert isinstance(config["name"], str), (
            f"Workflow {workflow_file.name} 'name' must be a string"
        )
    
    @pytest.mark.parametrize("workflow_file", get_workflow_files())
    def test_workflow_has_triggers(self, workflow_file: Path):
        """
        Ensure the workflow defines at least one trigger via a top-level "on" field.
    
        Asserts that the loaded workflow mapping contains a top-level "on" key.
        """
        config = load_yaml_safe(workflow_file)
        assert isinstance(config, dict), (
            f"Workflow {workflow_file.name} did not load to a mapping"
        )
        assert "on" in config, (
            f"Workflow {workflow_file.name} missing trigger configuration ('on' field)"
        )
    
    @pytest.mark.parametrize("workflow_file", get_workflow_files())
    def test_workflow_has_jobs(self, workflow_file: Path):
        """
        Ensure the workflow defines at least one job.
        
        Asserts that the top-level "jobs" field is present, is a mapping (dictionary), and contains at least one job entry for the given workflow file.
        """
        config = load_yaml_safe(workflow_file)
        assert "jobs" in config, f"Workflow {workflow_file.name} missing 'jobs' field"
        assert config["jobs"], f"Workflow {workflow_file.name} has empty 'jobs' field"
        assert isinstance(config["jobs"], dict), (
            f"Workflow {workflow_file.name} 'jobs' must be a dictionary"
        )
        assert len(config["jobs"]) > 0, (
            f"Workflow {workflow_file.name} must define at least one job"
        )
    
    @pytest.mark.parametrize("workflow_file", get_workflow_files())
    def test_workflow_jobs_have_steps(self, workflow_file: Path):
        """
        Ensure each job in the workflow defines either a `steps` sequence or a `uses` reusable workflow, and that any `steps` entry is a non-empty list.
        
        Fails the test if a job:
        - does not contain either `steps` or `uses`;
        - has an empty `steps` value;
        - has a `steps` value that is not a list.
        
        Parameters:
            workflow_file (Path): Path to the workflow YAML file being validated.
        """
        config = load_yaml_safe(workflow_file)
        jobs = config.get("jobs", {})
        
        for job_name, job_config in jobs.items():
            assert "steps" in job_config or "uses" in job_config, (
                f"Job '{job_name}' in {workflow_file.name} must have 'steps' or 'uses'"
            )
            
            if "steps" in job_config:
                assert job_config["steps"], (
                    f"Job '{job_name}' in {workflow_file.name} has empty 'steps'"
                )
                assert isinstance(job_config["steps"], list), (
                    f"Job '{job_name}' in {workflow_file.name} 'steps' must be a list"
                )


class TestWorkflowActions:
    """Test suite for GitHub Actions usage validation."""
    
    @pytest.mark.parametrize("workflow_file", get_workflow_files())
    def test_workflow_actions_have_versions(self, workflow_file: Path):
        """Test that all GitHub Actions specify a version/tag and flag floating branches."""
        config = load_yaml_safe(workflow_file)
        jobs = config.get("jobs", {})

        for job_name, job_config in jobs.items():
            steps = job_config.get("steps", [])

            for idx, step in enumerate(steps):
                if "uses" in step:
                    action = step["uses"]
                    # Local actions (starting with ./) don't need version tags
                    if action.startswith("./"):
                        continue
                    # Action should have a version tag (e.g., @v1, @v3.5.2, or @<commit-sha>)
                    assert "@" in action, (
                        f"Step {idx} in job '{job_name}' of {workflow_file.name} "
                        f"must specify a pinned version for action '{action}' (e.g., @v1, @v3.5.2, or @<commit-sha>). "
                        f"Pinning action versions is a critical security best practice."
                    )
                    # Disallow floating branches like @main or @master
                    ref = action.split("@", 1)[1].strip()
                    assert ref and ref.lower() not in {"main", "master", "latest", "stable"}, (
                        f"Step {idx} in job '{job_name}' of {workflow_file.name} "
                        f"uses a floating branch '{ref}' for action '{action}'. Use a tagged release or commit SHA."
                    )
                    # Informational: if pinned by full SHA, recommend considering semver tags for maintainability
                    if len(ref) == 40 and all(c in "0123456789abcdef" for c in ref.lower()):
                        print(
                            f"Info: Step {idx} in job '{job_name}' of {workflow_file.name} "
                            f"pins '{action}' by commit SHA. Consider using a semantic version tag for easier maintenance."
                        )
    @pytest.mark.parametrize("workflow_file", get_workflow_files())
    def test_workflow_steps_have_names_or_uses(self, workflow_file: Path):
        """
        Ensure each step in every job defines at least one of 'name', 'uses' or 'run'.
        
        Parameters:
            workflow_file (Path): Path to the workflow YAML file being validated.
        """
        config = load_yaml_safe(workflow_file)
        jobs = config.get("jobs", {})
        
        for job_name, job_config in jobs.items():
            steps = job_config.get("steps", [])
            
            for idx, step in enumerate(steps):
                has_name = "name" in step
                has_uses = "uses" in step
                has_run = "run" in step
                
                assert has_name or has_uses or has_run, (
                    f"Step {idx} in job '{job_name}' of {workflow_file.name} "
                    "must have at least a 'name', 'uses', or 'run' field"
                )


class TestPrAgentWorkflow:
    """Specific tests for the pr-agent.yml workflow."""
    
    @pytest.fixture
    def pr_agent_workflow(self) -> Dict[str, Any]:
        """
        Load the 'pr-agent' workflow YAML and provide its parsed mapping for tests.
        
        If the file .github/workflows/pr-agent.yml is missing, the invoking test is skipped.
        
        Returns:
            workflow (Dict[str, Any]): Parsed YAML mapping of the pr-agent workflow.
        """
        workflow_path = WORKFLOWS_DIR / "pr-agent.yml"
        if not workflow_path.exists():
            pytest.skip("pr-agent.yml not found")
        return load_yaml_safe(workflow_path)
    
    def test_pr_agent_name(self, pr_agent_workflow: Dict[str, Any]):
        """
        Check the pr-agent workflow's top-level "name" field.
        
        Parameters:
            pr_agent_workflow (Dict[str, Any]): Parsed YAML mapping for the pr-agent workflow fixture.
        """
        assert "name" in pr_agent_workflow, (
            "pr-agent workflow must have a descriptive 'name' field"
        )
        assert isinstance(pr_agent_workflow["name"], str) and pr_agent_workflow["name"].strip(), (
            "pr-agent workflow 'name' field must be a non-empty string"
        )
    
    def test_pr_agent_triggers_on_pull_request(self, pr_agent_workflow: Dict[str, Any]):
        """Test that pr-agent workflow triggers on pull_request events."""
        raw_triggers = pr_agent_workflow.get("on", {})

        # Normalize triggers to a set of explicit event names
        if isinstance(raw_triggers, str):
            normalized = {raw_triggers}
        elif isinstance(raw_triggers, list):
            normalized = set(raw_triggers)
        elif isinstance(raw_triggers, dict):
            normalized = set(raw_triggers.keys())
        else:
            normalized = set()

        assert "pull_request" in normalized, (
            "pr-agent workflow must trigger on pull_request events"
        )
        """Test that pr-agent workflow triggers on pull_request events."""
        raw_triggers = pr_agent_workflow.get("on", {})

        # Normalize triggers to a set of explicit event names
        if isinstance(raw_triggers, str):
            normalized = {raw_triggers}
        elif isinstance(raw_triggers, list):
            normalized = set(raw_triggers)
        elif isinstance(raw_triggers, dict):
            normalized = set(raw_triggers.keys())
        else:
            normalized = set()

        assert "pull_request" in normalized, (
            "pr-agent workflow must trigger on pull_request events"
        )
        triggers = pr_agent_workflow.get("on", {})
        assert "pull_request" in triggers, (
            "pr-agent workflow must trigger on pull_request events"
        )
    

    def test_pr_agent_has_trigger_job(self, pr_agent_workflow: Dict[str, Any]):
        """Test that pr-agent workflow has a pr-agent-trigger job."""
        jobs = pr_agent_workflow.get("jobs", {})
        assert "pr-agent-trigger" in jobs, "pr-agent workflow must have pr-agent-trigger job"
    
<<<<<<< HEAD
    def test_pr_agent_has_trigger_job(self, pr_agent_workflow: Dict[str, Any]):
        """Test that pr-agent workflow defines its trigger job."""
        jobs = pr_agent_workflow.get("jobs", {})
        assert "pr-agent-trigger" in jobs, (
            "pr-agent workflow must have a 'pr-agent-trigger' job"
        )
=======
    def test_pr_agent_review_runs_on_ubuntu(self, pr_agent_workflow: Dict[str, Any]):
        """Test that pr-agent-trigger job runs on Ubuntu."""
        review_job = pr_agent_workflow["jobs"]["pr-agent-trigger"]
        runs_on = review_job.get("runs-on", "")
        # Be more specific about expected runner format
        assert runs_on in ["ubuntu-latest", "ubuntu-22.04", "ubuntu-20.04"], (
            f"PR Agent trigger job should run on standard Ubuntu runner, got '{runs_on}'"
        )
        """Test that pr-agent workflow has a pr-agent-trigger job."""
        jobs = pr_agent_workflow.get("jobs", {})
        assert "pr-agent-trigger" in jobs, "pr-agent workflow must have pr-agent-trigger job"
>>>>>>> 987ed3a8
    
    def test_pr_agent_review_runs_on_ubuntu(self, pr_agent_workflow: Dict[str, Any]):
        """Test that pr-agent-trigger job runs on Ubuntu."""
        review_job = pr_agent_workflow["jobs"]["pr-agent-trigger"]
        runs_on = review_job.get("runs-on", "")
        # Be more specific about expected runner format
        assert runs_on in ["ubuntu-latest", "ubuntu-22.04", "ubuntu-20.04"], (
            f"PR Agent trigger job should run on standard Ubuntu runner, got '{runs_on}'"
        )
    
    def test_pr_agent_has_checkout_step(self, pr_agent_workflow: Dict[str, Any]):
        """Test that pr-agent-trigger job checks out the code."""
        review_job = pr_agent_workflow["jobs"]["pr-agent-trigger"]
        steps = review_job.get("steps", [])
        
        checkout_steps = [
            s for s in steps 
            if s.get("uses", "").startswith("actions/checkout")
        ]
        assert len(checkout_steps) > 0, "PR Agent trigger job must check out the repository"
    
    def test_pr_agent_checkout_has_token(self, pr_agent_workflow: Dict[str, Any]):
        """
        Ensure every actions/checkout step in the pr-agent-trigger job provides a `token` in its `with` mapping.
        
        Fails the test if any checkout step omits the `token` key.
        """
        review_job = pr_agent_workflow["jobs"]["pr-agent-trigger"]
        steps = review_job.get("steps", [])
        
        checkout_steps = [
            s for s in steps 
            if s.get("uses", "").startswith("actions/checkout")
        ]
        
        for step in checkout_steps:
            step_with = step.get("with", {})
            token = step_with.get("token")
            assert isinstance(token, str) and token.strip(), (
                "Checkout step must specify a non-empty token for better security. "
                "Use ${{ secrets.GITHUB_TOKEN }} or similar."
            )
    
    def test_pr_agent_has_python_setup(self, pr_agent_workflow: Dict[str, Any]):
        """
        Asserts the workflow's "pr-agent-trigger" job includes at least one step that uses actions/setup-python.
        """
        review_job = pr_agent_workflow["jobs"]["pr-agent-trigger"]
        steps = review_job.get("steps", [])
        
        python_steps = [
            s for s in steps 
            if s.get("uses", "").startswith("actions/setup-python")
        ]
        assert len(python_steps) > 0, "PR Agent trigger job must set up Python"
    
    def test_pr_agent_has_node_setup(self, pr_agent_workflow: Dict[str, Any]):
        """Test that pr-agent-trigger job sets up Node.js."""
        review_job = pr_agent_workflow["jobs"]["pr-agent-trigger"]
        steps = review_job.get("steps", [])
        
        node_steps = [
            s for s in steps 
            if s.get("uses", "").startswith("actions/setup-node")
        ]
        assert len(node_steps) > 0, "PR Agent trigger job must set up Node.js"
    
    def test_pr_agent_python_version(self, pr_agent_workflow: Dict[str, Any]):
        """
        Ensure any actions/setup-python step in the "pr-agent-trigger" job specifies python-version "3.11".
        """
        review_job = pr_agent_workflow["jobs"]["pr-agent-trigger"]
        steps = review_job.get("steps", [])
        
        python_steps = [
            s for s in steps 
            if s.get("uses", "").startswith("actions/setup-python")
        ]
        
        for step in python_steps:
            step_with = step.get("with", {})
            assert "python-version" in step_with, (
                "Python setup should specify a version"
            )
            assert step_with["python-version"] == "3.11", (
                "Python version should be 3.11"
            )
    
    def test_pr_agent_node_version(self, pr_agent_workflow: Dict[str, Any]):
        """
        Ensure every actions/setup-node step in the pr-agent 'pr-agent-trigger' job specifies Node.js version 18.
        """
        review_job = pr_agent_workflow["jobs"]["pr-agent-trigger"]
        steps = review_job.get("steps", [])
        
        node_steps = [
            s for s in steps 
            if s.get("uses", "").startswith("actions/setup-node")
        ]
        
        for step in node_steps:
            step_with = step.get("with", {})
            assert "node-version" in step_with, (
                "Node.js setup should specify a version"
            )
            assert step_with["node-version"] == "18", (
                "Node.js version should be 18"
            )
    
    def test_pr_agent_no_duplicate_setup_steps(self, pr_agent_workflow: Dict[str, Any]):
        """Test that there are no duplicate setup steps in the workflow."""
        review_job = pr_agent_workflow["jobs"]["pr-agent-trigger"]
        steps = review_job.get("steps", [])
        
        # Check for duplicate step names
        step_names = [s.get("name", "") for s in steps if s.get("name")]
        duplicate_names = [name for name in step_names if step_names.count(name) > 1]
        
        if duplicate_names:
            print(f"\nWarning: Found duplicate step names: {set(duplicate_names)}. "
                  "Each step should have a unique name.")
    
    def test_pr_agent_fetch_depth_configured(self, pr_agent_workflow: Dict[str, Any]):
        """
        Ensure checkout steps in the PR Agent trigger job have valid fetch-depth values.
        """
        review_job = pr_agent_workflow["jobs"]["pr-agent-trigger"]
        steps = review_job.get("steps", [])
        
        checkout_steps = [
            s for s in steps 
            if s.get("uses", "").startswith("actions/checkout")
        ]
        
        for step in checkout_steps:
            step_with = step.get("with", {})
            if "fetch-depth" in step_with:
                fetch_depth = step_with["fetch-depth"]
                assert isinstance(fetch_depth, int) or fetch_depth == 0, (
                    "fetch-depth should be an integer"
                )


class TestWorkflowSecurity:
    """Test suite for workflow security best practices."""
    
    @pytest.mark.parametrize("workflow_file", get_workflow_files())
    def test_workflow_no_hardcoded_secrets(self, workflow_file: Path):
        """Test that workflows don't contain hardcoded secrets or tokens."""
        with open(workflow_file, 'r', encoding='utf-8') as f:
            content = f.read()
        
        # Patterns that might indicate hardcoded secrets
        suspicious_patterns = [
            "ghp_",  # GitHub personal access token
            "gho_",  # GitHub OAuth token
            "ghu_",  # GitHub user token
            "ghs_",  # GitHub server token
            "ghr_",  # GitHub refresh token
        ]
        
        for pattern in suspicious_patterns:
            assert pattern not in content, (
                f"Workflow {workflow_file.name} may contain hardcoded secret "
                f"(found pattern: {pattern}). Use secrets context instead."
            )
    
    @pytest.mark.parametrize("workflow_file", get_workflow_files())
    def test_workflow_uses_secrets_context(self, workflow_file: Path):
        """
        Verify sensitive keys in step `with` mappings use the GitHub secrets context or are empty.
        
        Scans each job's steps and for any `with` keys containing `token`, `password`, `key` or `secret` asserts that string values start with `"${{"` (secrets context) or are empty.
        """
        config = load_yaml_safe(workflow_file)
        jobs = config.get("jobs", {})
        
        for job_name, job_config in jobs.items():
            steps = job_config.get("steps", [])
            
            for step in steps:
                step_with = step.get("with", {})
                
                # Check if token/password fields use secrets context
                for key, value in step_with.items():
                    if any(sensitive in key.lower() 
                           for sensitive in ["token", "password", "key", "secret"]):
                        if isinstance(value, str):
                            assert value.startswith("${{") or value == "", (
                                f"Sensitive field '{key}' in {workflow_file.name} "
                                "should use secrets context (e.g., ${{ secrets.TOKEN }})"
                            )


class TestWorkflowMaintainability:
    """Test suite for workflow maintainability and best practices."""
    
    @pytest.mark.parametrize("workflow_file", get_workflow_files())
    def test_workflow_steps_have_descriptive_names(self, workflow_file: Path):
        """
        Check that steps within each job of a workflow have descriptive names and warn when they do not.
        
        Scans the workflow YAML at `workflow_file` and for each job examines its `steps`. If a step uses an action and lacks a `name`, a warning is printed unless the action is one of a small set of common actions exempted from naming (for example `actions/checkout` and `actions/setup-*`).
        
        Parameters:
            workflow_file (Path): Path to the workflow YAML file being checked.
        """
        config = load_yaml_safe(workflow_file)
        jobs = config.get("jobs", {})
        
        for job_name, job_config in jobs.items():
            steps = job_config.get("steps", [])
            
            unnamed_steps = []
            for idx, step in enumerate(steps):
                # Steps should have names unless they're very simple
                if "name" not in step and "uses" in step:
                    # Allow unnamed steps for very common actions
                    common_actions = ["actions/checkout", "actions/setup-"]
                    if not any(step["uses"].startswith(a) for a in common_actions):
                        unnamed_steps.append(f"Step {idx}: {step.get('uses', 'unknown')}")
            
            # This is a warning rather than a hard failure
            if unnamed_steps:
                print(f"\nWarning: {workflow_file.name} job '{job_name}' has "
                      f"{len(unnamed_steps)} unnamed steps (recommended to add names)")
    
    @pytest.mark.parametrize("workflow_file", get_workflow_files())
    def test_workflow_reasonable_size(self, workflow_file: Path):
        """
        Assert the workflow file is within reasonable size limits.
        
        If the file is larger than 10,240 bytes (10 KB) a warning is printed to encourage splitting complex workflows.
        If the file is 51,200 bytes (50 KB) or larger the test fails with an assertion instructing to split the workflow or use reusable workflows.
        """
        file_size = workflow_file.stat().st_size
        
        # Warn if workflow file exceeds 10KB (reasonable limit)
        if file_size > 10240:
            print(f"\nWarning: {workflow_file.name} is {file_size} bytes. "
                  "Consider splitting into multiple workflows if it gets too complex.")
        
        # Fail if exceeds 50KB (definitely too large)
        assert file_size < 51200, (
            f"Workflow {workflow_file.name} is too large ({file_size} bytes). "
            "Consider splitting into multiple workflows or using reusable workflows."
        )


class TestWorkflowEdgeCases:
    """Test suite for edge cases and error conditions."""
    
    def test_workflow_directory_exists(self):
        """Test that .github/workflows directory exists."""
        assert WORKFLOWS_DIR.exists(), (
            ".github/workflows directory does not exist"
        )
        assert WORKFLOWS_DIR.is_dir(), (
            ".github/workflows exists but is not a directory"
        )
    
    def test_at_least_one_workflow_exists(self):
        """Test that at least one workflow file exists."""
        workflow_files = get_workflow_files()
        assert len(workflow_files) > 0, (
            "No workflow files found in .github/workflows directory"
        )
    
    @pytest.mark.parametrize("workflow_file", get_workflow_files())
    def test_workflow_file_extension(self, workflow_file: Path):
        """
        Verify that a workflow file uses the .yml or .yaml extension.
        
        Parameters:
        	workflow_file (Path): Path to the workflow file being tested.
        """
        assert workflow_file.suffix in [".yml", ".yaml"], (
            f"Workflow file {workflow_file.name} has invalid extension. "
            "Use .yml or .yaml"
        )
    
    @pytest.mark.parametrize("workflow_file", get_workflow_files())
    def test_workflow_encoding(self, workflow_file: Path):
        """Test that workflow files use UTF-8 encoding."""
        try:
            with open(workflow_file, 'r', encoding='utf-8') as f:
                f.read()
        except UnicodeDecodeError:
            pytest.fail(
                f"Workflow {workflow_file.name} is not valid UTF-8. "
                "Ensure file is saved with UTF-8 encoding."
            )
    
    @pytest.mark.parametrize("workflow_file", get_workflow_files())
    def test_workflow_no_tabs(self, workflow_file: Path):
        """
        Ensure the workflow YAML file contains no tab characters.
        
        Fails the test if any tab character is present, because YAML indentation must use spaces rather than tabs.
        """
        with open(workflow_file, 'r', encoding='utf-8') as f:
            content = f.read()
        
        assert "\t" not in content, (
            f"Workflow {workflow_file.name} contains tab characters. "
            "YAML files should use spaces for indentation, not tabs."
        )
    
    @pytest.mark.parametrize("workflow_file", get_workflow_files())
    def test_workflow_consistent_indentation(self, workflow_file: Path):
        """
        Check if all non-empty, non-comment lines in the workflow file use indentation in multiples of two spaces.
        
        This test checks the leading-space count of significant lines and prints a warning if any line's indentation is not a multiple of 2.
        """
        with open(workflow_file, 'r', encoding='utf-8') as f:
            lines = f.readlines()
        
        indentation_levels = set()
        for line in lines:
            if line.strip() and not line.strip().startswith("#"):
                # Count leading spaces
                spaces = len(line) - len(line.lstrip(' '))
                if spaces > 0:
                    indentation_levels.add(spaces)
        
        # Check if indentation is consistent (multiples of 2)
        if indentation_levels:
            inconsistent = [
                level for level in indentation_levels 
                if level % 2 != 0
            ]
            if inconsistent:
                print(f"FORMATTING: Workflow {workflow_file.name} has inconsistent indentation "
                      f"levels: {sorted(indentation_levels)}. YAML requires consistent "
                      f"indentation (typically 2 spaces) to prevent parsing errors.")


class TestWorkflowPerformance:
    """Test suite for workflow performance considerations."""
    
    @pytest.mark.parametrize("workflow_file", get_workflow_files())
    def test_workflow_uses_caching(self, workflow_file: Path):
        """
        Check whether a workflow uses caching and print an informational message if none is detected.
        
        Scans the workflow's jobs and steps for common caching indicators (for example an `actions/cache` action or a `cache` key in a step's `with` block). This check is advisory and will not fail the test; it only emits an informational message when no caching is found.
        
        Parameters:
            workflow_file (Path): Path to the workflow YAML file to inspect.
        """
        config = load_yaml_safe(workflow_file)
        jobs = config.get("jobs", {})
        
        has_cache = False
        for job_name, job_config in jobs.items():
            steps = job_config.get("steps", [])
            
            for step in steps:
                if "actions/cache" in step.get("uses", ""):
                    has_cache = True
                    break
                
                # Check for setup actions with caching enabled
                step_with = step.get("with", {})
                if "cache" in step_with:
                    has_cache = True
                    break
        
        # This is informational, not a hard requirement
        if not has_cache:
            print(f"\nInfo: {workflow_file.name} doesn't use caching. "
                  "Consider adding caching to improve performance.")

class TestPrAgentWorkflowAdvanced:
    """Advanced comprehensive tests for pr-agent.yml workflow specifics."""
    
    @pytest.fixture
    def pr_agent_workflow(self) -> Dict[str, Any]:
        """
        Load and return the parsed 'pr-agent.yml' workflow from the workflows directory; skip the test if the file is missing.
        
        Returns:
            dict: Parsed YAML content of the 'pr-agent.yml' workflow.
        
        Raises:
            yaml.YAMLError: If the workflow file contains invalid YAML.
        """
        workflow_path = WORKFLOWS_DIR / "pr-agent.yml"
        if not workflow_path.exists():
            pytest.skip("pr-agent.yml not found")
        return load_yaml_safe(workflow_path)
    
    def test_pr_agent_has_three_jobs(self, pr_agent_workflow: Dict[str, Any]):
        """
        Ensure the pr-agent workflow defines exactly three jobs.
        
        Asserts that the workflow's top-level `jobs` mapping contains exactly three entries named "pr-agent-trigger", "auto-merge-check" and "dependency-update".
        """
        jobs = pr_agent_workflow.get("jobs", {})
        assert len(jobs) == 3, (
            f"pr-agent workflow should have exactly 3 jobs, found {len(jobs)}"
        )
        assert "pr-agent-trigger" in jobs
        assert "auto-merge-check" in jobs
        assert "dependency-update" in jobs
    
    def test_pr_agent_permissions_structure(self, pr_agent_workflow: Dict[str, Any]):
        """
        Ensure the pr-agent workflow defines the expected top-level and job-level permissions.
        
        Checks performed:
        - Top-level `permissions.contents` equals "read".
        - `pr-agent-trigger` job has `permissions.issues` set to "write".
        - `auto-merge-check` job has `permissions.issues` and `permissions.pull-requests` set to "write".
        - `dependency-update` job has `permissions.pull-requests` set to "write".
        
        Parameters:
            pr_agent_workflow (Dict[str, Any]): Parsed workflow dictionary for the pr-agent workflow.
        """
        # Top-level permissions
        assert "permissions" in pr_agent_workflow
        assert pr_agent_workflow["permissions"]["contents"] == "read"
        
        # Job-level permissions
        jobs = pr_agent_workflow["jobs"]
        assert "permissions" in jobs["pr-agent-trigger"]
        assert jobs["pr-agent-trigger"]["permissions"]["issues"] == "write"
        
        assert "permissions" in jobs["auto-merge-check"]
        assert jobs["auto-merge-check"]["permissions"]["issues"] == "write"
        assert jobs["auto-merge-check"]["permissions"]["pull-requests"] == "write"
        
        assert "permissions" in jobs["dependency-update"]
        assert jobs["dependency-update"]["permissions"]["pull-requests"] == "write"
    
    def test_pr_agent_trigger_has_conditional(self, pr_agent_workflow: Dict[str, Any]):
        """Test that pr-agent-trigger job has proper conditional logic."""
        job = pr_agent_workflow["jobs"]["pr-agent-trigger"]
        assert "if" in job, "pr-agent-trigger should have conditional execution"
        conditional = job["if"]
        assert "pull_request_review" in conditional
        assert "changes_requested" in conditional
        assert "issue_comment" in conditional
        assert "@copilot" in conditional
    
    def test_pr_agent_install_steps_validate_files(self, pr_agent_workflow: Dict[str, Any]):
        """
        Ensure the PR Agent trigger job's install steps check for presence of expected dependency files before installing.
        
        Asserts that a step named "Install Python dependencies" exists and its `run` script checks for `requirements.txt` and `requirements-dev.txt`, and that a step named "Install Node dependencies" exists and its `run` script checks for `package-lock.json` and `package.json`.
        
        Parameters:
        	pr_agent_workflow (Dict[str, Any]): Parsed workflow dictionary for the pr-agent.yml workflow.
        """
        job = pr_agent_workflow["jobs"]["pr-agent-trigger"]
        steps = job.get("steps", [])
        
        python_install_step = None
        node_install_step = None
        
        for step in steps:
            if step.get("name") == "Install Python dependencies":
                python_install_step = step
            elif step.get("name") == "Install Node dependencies":
                node_install_step = step
        
        assert python_install_step is not None
        assert "if [ -f requirements.txt ]" in python_install_step["run"]
        assert "if [ -f requirements-dev.txt ]" in python_install_step["run"]
        
        assert node_install_step is not None
        assert "if [ -f package-lock.json ]" in node_install_step["run"]
        assert "if [ -f package.json ]" in node_install_step["run"]
    
    def test_pr_agent_parse_comments_step(self, pr_agent_workflow: Dict[str, Any]):
        """
        Verify the "Parse PR Review Comments" step in the pr-agent-trigger job is present and correctly configured.
        
        Asserts the step exists, has id "parse-comments", includes an env mapping containing GITHUB_TOKEN, and its run script invokes "gh api".
        """
        job = pr_agent_workflow["jobs"]["pr-agent-trigger"]
        steps = job.get("steps", [])
        
        parse_step = None
        for step in steps:
            if step.get("name") == "Parse PR Review Comments":
                parse_step = step
                break
        
        assert parse_step is not None
        assert "id" in parse_step
        assert parse_step["id"] == "parse-comments"
        assert "env" in parse_step
        assert "GITHUB_TOKEN" in parse_step["env"]
        assert "gh api" in parse_step["run"]
    
    def test_pr_agent_linting_steps(self, pr_agent_workflow: Dict[str, Any]):
        """
        Ensure the PR Agent workflow defines Python and frontend linting steps and that the Python lint step runs the expected linting commands and targets.
        
        Parameters:
            pr_agent_workflow (Dict[str, Any]): Parsed mapping of the `pr-agent.yml` workflow containing jobs and steps.
        """
        job = pr_agent_workflow["jobs"]["pr-agent-trigger"]
        steps = job.get("steps", [])
        
        step_names = [s.get("name", "") for s in steps]
        assert "Run Python Linting" in step_names
        assert "Run Frontend Linting" in step_names
        
        # Check Python linting configuration
        python_lint = next(s for s in steps if s.get("name") == "Run Python Linting")
        assert "flake8" in python_lint["run"]
        assert "black" in python_lint["run"]
        assert "--max-line-length=88" in python_lint["run"]
        assert "api/" in python_lint["run"] and "src/" in python_lint["run"]
    
    def test_pr_agent_testing_steps(self, pr_agent_workflow: Dict[str, Any]):
        """Test that pr-agent includes proper testing steps."""
        job = pr_agent_workflow["jobs"]["pr-agent-trigger"]
        steps = job.get("steps", [])
        
        step_names = [s.get("name", "") for s in steps]
        assert "Run Python Tests" in step_names
        assert "Run Frontend Tests" in step_names
        
        # Check test configuration
        python_test = next(s for s in steps if s.get("name") == "Run Python Tests")
        assert "pytest" in python_test["run"]
        assert "--cov=src" in python_test["run"]
        assert "--cov-report=term-missing" in python_test["run"]
    
    def test_pr_agent_create_comment_step(self, pr_agent_workflow: Dict[str, Any]):
        """Test that Create PR Comment step runs always and uses github-script."""
        job = pr_agent_workflow["jobs"]["pr-agent-trigger"]
        steps = job.get("steps", [])
        
        comment_step = None
        for step in steps:
            if step.get("name") == "Create PR Comment":
                comment_step = step
                break
        
        assert comment_step is not None
        assert comment_step.get("if") == "always()"
        assert "actions/github-script" in comment_step["uses"]
        assert "script" in comment_step["with"]
    
    def test_pr_agent_node_version_actual(self, pr_agent_workflow: Dict[str, Any]):
        """
        Ensure that every actions/setup-node step in the "pr-agent-trigger" job specifies Node.js version 18.
        
        Parameters:
            pr_agent_workflow (Dict[str, Any]): Parsed YAML mapping for the PR Agent workflow fixture.
        """
        job = pr_agent_workflow["jobs"]["pr-agent-trigger"]
        steps = job.get("steps", [])
        
        node_steps = [
            s for s in steps 
            if s.get("uses", "").startswith("actions/setup-node")
        ]
        
        for step in node_steps:
            step_with = step.get("with", {})
            assert step_with.get("node-version") == "18", (
                "Node.js version should be 18 (current configuration)"
            )
    
    def test_auto_merge_check_logic(self, pr_agent_workflow: Dict[str, Any]):
        """Test auto-merge-check job conditional logic."""
        job = pr_agent_workflow["jobs"]["auto-merge-check"]
        assert "if" in job
        conditional = job["if"]
        
        # Should check for pull_request synchronize, approved review, and check_suite success
        assert "pull_request" in conditional
        assert "synchronize" in conditional
        assert "pull_request_review" in conditional
        assert "approved" in conditional
        assert "check_suite" in conditional
        assert "success" in conditional
    
    def test_auto_merge_check_uses_github_script(self, pr_agent_workflow: Dict[str, Any]):
        """
        Ensure the `auto-merge-check` job contains a single step that uses `actions/github-script` and provides a `script` in its `with` mapping.
        """
        job = pr_agent_workflow["jobs"]["auto-merge-check"]
        steps = job.get("steps", [])
        
        assert len(steps) == 1
        assert "actions/github-script" in steps[0]["uses"]
        assert "script" in steps[0]["with"]
    
    def test_dependency_update_conditional(self, pr_agent_workflow: Dict[str, Any]):
        """Test dependency-update job triggers only for dependency PRs."""
        job = pr_agent_workflow["jobs"]["dependency-update"]
        assert "if" in job
        conditional = job["if"]
        
        assert "pull_request" in conditional
        assert "deps" in conditional
    
    def test_dependency_update_auto_approve_logic(self, pr_agent_workflow: Dict[str, Any]):
        """Test dependency-update job auto-approves trusted bot updates."""
        job = pr_agent_workflow["jobs"]["dependency-update"]
        steps = job.get("steps", [])
        
        step = steps[0]
        script = step["with"]["script"]
        
        # Should check for dependabot and renovate
        assert "dependabot[bot]" in script
        assert "renovate[bot]" in script
        assert "bump" in script.lower() or "update" in script.lower()
        assert "APPROVE" in script


class TestWorkflowTriggers:
    """Comprehensive tests for workflow trigger configurations."""
    
    @pytest.mark.parametrize("workflow_file", get_workflow_files())
    def test_workflow_triggers_are_valid_types(self, workflow_file: Path):
        """
        Validate that the workflow's triggers are recognised GitHub event types.
        
        Accepts workflows where `on` is expressed as a string, a list, or a mapping and fails the test if any trigger event is not in the known set of GitHub event names.
        
        Parameters:
            workflow_file (Path): Path to the workflow YAML file under test.
        
        Raises:
            AssertionError: If an unrecognised event type is found in the workflow's `on` configuration.
        """
        config = load_yaml_safe(workflow_file)
        # Handle both "on" and True keys (YAML parses "on:" as True in some cases)
        triggers = config.get("on", config.get(True, {}))
        
        if isinstance(triggers, str):
            triggers = {triggers: None}
        elif isinstance(triggers, list):
            triggers = {t: None for t in triggers}
        
        valid_events = {
            "push", "pull_request", "pull_request_review", "pull_request_target",
            "issue_comment", "issues", "workflow_dispatch", "schedule", "release",
            "create", "delete", "fork", "watch", "check_suite", "check_run",
            "deployment", "deployment_status", "page_build", "project", "project_card",
            "project_column", "public", "registry_package", "status", "workflow_run",
            "repository_dispatch", "milestone", "discussion", "discussion_comment",
            "merge_group"
        }
        
        for event in triggers.keys():
            if event is True:  # Handle boolean true for shorthand syntax
                continue
            assert event in valid_events, (
                f"Workflow {workflow_file.name} uses invalid event type: {event}"
            )
    
    @pytest.mark.parametrize("workflow_file", get_workflow_files())
    def test_workflow_pr_triggers_specify_types(self, workflow_file: Path):
        """Test that pull_request triggers specify activity types."""
        config = load_yaml_safe(workflow_file)
        # Handle both "on" and True keys (YAML parses "on:" as True in some cases)
        triggers = config.get("on", config.get(True, {}))
        
        if not isinstance(triggers, dict):
            return  # Skip for non-dict triggers
        
        if "pull_request" in triggers:
            pr_config = triggers["pull_request"]
            if pr_config is not None and pr_config != {}:
                if "types" not in pr_config:
                    print(f"\nRecommendation: {workflow_file.name} pull_request trigger should "
                          "specify activity types for better control")


class TestWorkflowJobConfiguration:
    """Tests for job-level configuration in workflows."""
    
    @pytest.mark.parametrize("workflow_file", get_workflow_files())
    def test_workflow_jobs_specify_runner(self, workflow_file: Path):
        """
        Ensure each job in the workflow file specifies a runner.
        
        Checks every job in the parsed workflow YAML and asserts that non-reusable jobs declare a `runs-on` runner. Jobs that invoke reusable workflows via a `uses` key are exempt.
        
        Parameters:
            workflow_file (Path): Path to the workflow YAML file being tested.
        """
        config = load_yaml_safe(workflow_file)
        jobs = config.get("jobs", {})
        
        for job_name, job_config in jobs.items():
            if "uses" in job_config:
                # Reusable workflow calls don't need runs-on
                continue
            assert "runs-on" in job_config, (
                f"Job '{job_name}' in {workflow_file.name} must specify 'runs-on'"
            )
    
    @pytest.mark.parametrize("workflow_file", get_workflow_files())
    def test_workflow_jobs_use_standard_runners(self, workflow_file: Path):
        """
        Ensure jobs that declare `runs-on` use recognised GitHub-hosted runners.
        
        Skips jobs that use expressions, matrix variables or self-hosted runners; fails if a job specifies a runner not in the accepted set.
        """
        config = load_yaml_safe(workflow_file)
        jobs = config.get("jobs", {})
        
        standard_runners = {
            "ubuntu-latest", "ubuntu-20.04", "ubuntu-22.04", "ubuntu-24.04",
            "windows-latest", "windows-2019", "windows-2022",
            "macos-latest", "macos-11", "macos-12", "macos-13", "macos-14"
        }
        
        for job_name, job_config in jobs.items():
            if "runs-on" not in job_config:
                continue
            
            runner = job_config["runs-on"]
            if isinstance(runner, str):
                # Allow self-hosted and matrix variables
                if "${{" in runner or "self-hosted" in runner:
                    continue
                assert runner in standard_runners, (
                    f"Job '{job_name}' in {workflow_file.name} uses non-standard runner: {runner}"
                )


class TestWorkflowStepConfiguration:
    """Detailed tests for workflow step configuration."""
    
    @pytest.mark.parametrize("workflow_file", get_workflow_files())
    def test_workflow_steps_with_working_directory(self, workflow_file: Path):
        """
        Ensure steps that define `working-directory` use relative paths.
        
        Asserts that any step containing a `working-directory` key does not use an absolute path (i.e. the value does not start with `/`); the test fails with a descriptive message if an absolute path is found.
        """
        config = load_yaml_safe(workflow_file)
        jobs = config.get("jobs", {})
        
        for job_name, job_config in jobs.items():
            steps = job_config.get("steps", [])
            
            for idx, step in enumerate(steps):
                if "working-directory" in step:
                    working_dir = step["working-directory"]
                    # Should not use absolute paths
                    assert not working_dir.startswith("/"), (
                        f"Step {idx} in job '{job_name}' of {workflow_file.name} "
                        f"uses absolute path: {working_dir}"
                    )
    
    @pytest.mark.parametrize("workflow_file", get_workflow_files())
    def test_workflow_steps_with_id_are_unique(self, workflow_file: Path):
        """Test that step IDs are unique within each job."""
        config = load_yaml_safe(workflow_file)
        jobs = config.get("jobs", {})
        
        for job_name, job_config in jobs.items():
            steps = job_config.get("steps", [])
            step_ids = [s.get("id") for s in steps if "id" in s]
            
            duplicates = [sid for sid in step_ids if step_ids.count(sid) > 1]
            assert not duplicates, (
                f"Job '{job_name}' in {workflow_file.name} has duplicate step IDs: {duplicates}"
            )
    
    @pytest.mark.parametrize("workflow_file", get_workflow_files())
    def test_workflow_steps_continue_on_error_usage(self, workflow_file: Path):
        """Test that continue-on-error is used sparingly and intentionally."""
        config = load_yaml_safe(workflow_file)
        jobs = config.get("jobs", {})
        
        for job_name, job_config in jobs.items():
            steps = job_config.get("steps", [])
            
            for step in steps:
                if step.get("continue-on-error") is True:
                    # Should have a comment or name explaining why
                    if "name" not in step:
                        print(f"\nRecommendation: Step in job '{job_name}' of {workflow_file.name} "
                              "uses continue-on-error but lacks descriptive name")


class TestWorkflowEnvAndSecrets:
    """Tests for environment variables and secrets usage."""

    @pytest.mark.parametrize("workflow_file", get_workflow_files())
    def test_workflow_env_vars_naming_convention(self, workflow_file: Path):
        """
        Validate that environment variables in workflow files follow UPPER_CASE naming convention.

        Parameters:
            workflow_file (Path): Path to the workflow YAML file being tested.

        Notes:
            Checks environment variables at both workflow level and job level for proper naming.
        """
        config = load_yaml_safe(workflow_file)

        def check_env_vars(env_dict):
            """
            Identify environment variable names that do not follow the naming convention of upper-case letters, digits and underscores.

            Parameters:
                env_dict (dict): Mapping of environment variable names to their values. If a non-dict is provided, it is treated as absent.

            Returns:
                invalid_keys (List[str]): List of keys from `env_dict` that are not entirely upper-case or that contain characters other than letters, digits or underscores.
            """
            if not isinstance(env_dict, dict):
                return []
            invalid = []
            for key in env_dict.keys():
                if not key.isupper() or not key.replace("_", "").isalnum():
                    invalid.append(key)
            return invalid

        # Check top-level env
        if "env" in config:
            invalid = check_env_vars(config["env"])
            if invalid:
# Check top-level env
        if "env" in config:
            invalid = check_env_vars(config["env"])
            if invalid:
                print(f"MAINTAINABILITY: Workflow {workflow_file.name} has environment variables "
                      f"that don't follow UPPER_CASE convention: {invalid}. This can reduce "
                      f"readability and consistency across workflows.")
                      f"that don't follow UPPER_CASE convention: {invalid}. This can reduce "
                      f"readability and consistency across workflows.")

    @pytest.mark.parametrize("workflow_file", get_workflow_files())
    def test_workflow_secrets_not_in_env_values(self, workflow_file: Path):
        """Test that secrets are referenced, not hardcoded in env values."""
        with open(workflow_file, 'r', encoding='utf-8') as f:
            content = f.read()

        # Look for patterns that might indicate hardcoded secrets
        suspicious_in_env = [
            "password: \"",
            "token: \"",
            "api_key: \"",
            "secret: \"",
        ]

        for pattern in suspicious_in_env:
            if pattern in content.lower():
                # Allow if it's using secrets context
                if "${{ secrets." not in content[max(0, content.lower().find(pattern) - 50):content.lower().find(pattern) + 50]:
                    pytest.skip(
                        f"Workflow {workflow_file.name} may have hardcoded sensitive value. "
                        "Manual review recommended."
                    )


class TestWorkflowComplexity:
    """Tests for workflow complexity and maintainability."""
    
    @pytest.mark.parametrize("workflow_file", get_workflow_files())
    def test_workflow_job_count_reasonable(self, workflow_file: Path):
        """
        Validate that a workflow defines a reasonable number of jobs.
        
        Prints a warning if the workflow defines more than 10 jobs and causes the test to fail if it defines more than 20 jobs.
        
        Parameters:
        	workflow_file (Path): Path to the workflow YAML file being validated.
        """
        config = load_yaml_safe(workflow_file)
        jobs = config.get("jobs", {})
        
        job_count = len(jobs)
        if job_count > 10:
            print(f"\nWarning: {workflow_file.name} has {job_count} jobs. "
                  "Consider splitting into multiple workflows.")
        
        assert job_count <= 20, (
            f"Workflow {workflow_file.name} has {job_count} jobs (max 20). "
            "Split into multiple workflows for better maintainability."
        )
    
    @pytest.mark.parametrize("workflow_file", get_workflow_files())
    def test_workflow_step_count_per_job(self, workflow_file: Path):
        """
        Validate that each job in the workflow does not contain an excessive number of steps.
        
        Prints an informational message if a job has more than 15 steps and fails the test if a job has more than 30 steps.
        """
        config = load_yaml_safe(workflow_file)
        jobs = config.get("jobs", {})
        
        for job_name, job_config in jobs.items():
            steps = job_config.get("steps", [])
            step_count = len(steps)
            
            if step_count > 15:
                print(f"\nInfo: Job '{job_name}' in {workflow_file.name} has "
                      f"{step_count} steps. Consider refactoring.")
            
            assert step_count <= 30, (
                f"Job '{job_name}' in {workflow_file.name} has {step_count} steps (max 30). "
                "Consider breaking into multiple jobs."
            )
    
    @pytest.mark.parametrize("workflow_file", get_workflow_files())
    def test_workflow_deep_nesting_in_conditionals(self, workflow_file: Path):
        """
        Warns when a job-level `if` conditional shows high logical complexity.
        
        Counts occurrences of the logical operators `&&` and `||` in each job's `if` conditional and prints a warning if their total exceeds 5, indicating a potentially over-complex conditional.
        
        Parameters:
            workflow_file (Path): Path to the workflow YAML file to inspect.
        """
        config = load_yaml_safe(workflow_file)
        jobs = config.get("jobs", {})
        
        for job_name, job_config in jobs.items():
            if "if" in job_config:
                conditional = job_config["if"]
                # Count logical operators as proxy for complexity
                and_count = conditional.count("&&")
                or_count = conditional.count("||")
                
                complexity = and_count + or_count
                if complexity > 5:
                    print(f"\nWarning: Job '{job_name}' in {workflow_file.name} "
                          f"has complex conditional ({complexity} operators)")


class TestWorkflowOutputsAndArtifacts:
    """Tests for workflow outputs and artifact handling."""
    
    @pytest.mark.parametrize("workflow_file", get_workflow_files())
    def test_workflow_artifacts_have_retention(self, workflow_file: Path):
        """
        Report when artifact upload steps do not specify a `retention-days` value.
        
        Scans the workflow's jobs and for any step that uses `actions/upload-artifact` prints an informational message if the step's `with` mapping does not include `retention-days`.
        
        Parameters:
            workflow_file (Path): Path to the workflow YAML file to inspect.
        """
        config = load_yaml_safe(workflow_file)
        jobs = config.get("jobs", {})
        
        for job_name, job_config in jobs.items():
            steps = job_config.get("steps", [])
            
            for step in steps:
                if "actions/upload-artifact" in step.get("uses", ""):
                    step_with = step.get("with", {})
                    # Recommend explicit retention-days
                    if "retention-days" not in step_with:
                        print(f"\nInfo: Artifact upload in job '{job_name}' of "
                              f"{workflow_file.name} doesn't specify retention-days")
    
    @pytest.mark.parametrize("workflow_file", get_workflow_files())
    def test_workflow_outputs_referenced_correctly(self, workflow_file: Path):
        """Test that job outputs are defined when referenced by other jobs."""
        config = load_yaml_safe(workflow_file)
        jobs = config.get("jobs", {})
        
        # Collect all job outputs
        job_outputs = {}
        for job_name, job_config in jobs.items():
            if "outputs" in job_config:
                job_outputs[job_name] = set(job_config["outputs"].keys())
        
        # Check references in needs
        for job_name, job_config in jobs.items():
            needs = job_config.get("needs", [])
            if isinstance(needs, str):
                needs = [needs]
            elif not isinstance(needs, list):
                needs = []
            
            # Verify needed jobs exist
            for needed_job in needs:
                assert needed_job in jobs, (
                    f"Job '{job_name}' in {workflow_file.name} needs '{needed_job}' "
                    "which doesn't exist"
                )


class TestWorkflowBestPractices:
    """Tests for workflow best practices and recommendations."""
    
    @pytest.mark.parametrize("workflow_file", get_workflow_files())
    def test_workflow_uses_concurrency_for_prs(self, workflow_file: Path):
        """Test if PR workflows use concurrency to cancel outdated runs."""
        config = load_yaml_safe(workflow_file)
        # Handle both "on" and True keys (YAML parses "on:" as True in some cases)
        triggers = config.get("on", config.get(True, {}))
        
        has_pr_trigger = False
        if isinstance(triggers, dict):
            has_pr_trigger = "pull_request" in triggers or "pull_request_target" in triggers
        
        if has_pr_trigger and "concurrency" not in config:
            print(f"\nRecommendation: {workflow_file.name} triggers on PR but doesn't "
                  "use concurrency. Consider adding concurrency group to cancel outdated runs.")
    
    @pytest.mark.parametrize("workflow_file", get_workflow_files())
    def test_workflow_timeout_specified(self, workflow_file: Path):
        """
        Check that each job in the workflow specifies timeout-minutes.
        
        For any job missing `timeout-minutes` this test prints a recommendation identifying the job and the workflow file.
        """
        config = load_yaml_safe(workflow_file)
        jobs = config.get("jobs", {})
        
        for job_name, job_config in jobs.items():
            if "timeout-minutes" not in job_config:
                print(f"\nRecommendation: Job '{job_name}' in {workflow_file.name} "
                      "doesn't specify timeout-minutes")
    
    @pytest.mark.parametrize("workflow_file", get_workflow_files())
    def test_workflow_shell_explicitly_set(self, workflow_file: Path):
        """
        Check workflow steps that use multi-line `run` commands and recommend setting `shell` if missing.
        
        For each job in the workflow file, any step whose `run` value is a string containing a newline is considered a multi-line command; if such a step does not specify a `shell` key, a recommendation message is printed identifying the workflow file, job name and step index.
        
        Parameters:
            workflow_file (Path): Path to the workflow YAML file to inspect.
        """
        config = load_yaml_safe(workflow_file)
        jobs = config.get("jobs", {})
        
        for job_name, job_config in jobs.items():
            steps = job_config.get("steps", [])
            
            for idx, step in enumerate(steps):
                if "run" in step:
                    run_cmd = step["run"]
                    if isinstance(run_cmd, str) and "\n" in run_cmd:
                        # Multi-line command
                        if "shell" not in step:
                            print(f"\nRecommendation: Step {idx} in job '{job_name}' "
                                  f"of {workflow_file.name} uses multi-line run without "
                                  "explicit shell specification")

class TestWorkflowJobConfiguration:
    """Test suite for job-level configuration validation."""
    
    @pytest.mark.parametrize("workflow_file", get_workflow_files())
    def test_workflow_jobs_have_timeout(self, workflow_file: Path):
        """
        Check if jobs specify timeout-minutes and recommend setting it if missing.
        
        For each job in a workflow that does not define a `timeout-minutes` key a recommendation message is printed suggesting adding a timeout to prevent runaway jobs.
        
        Parameters:
            workflow_file (Path): Path to the workflow YAML file being checked.
        """
        config = load_yaml_safe(workflow_file)
        jobs = config.get("jobs", {})
        
        for job_name, job_config in jobs.items():
            if "timeout-minutes" not in job_config:
                print(f"\nRecommendation: Job '{job_name}' in {workflow_file.name} "
                      "doesn't specify timeout-minutes")

class TestWorkflowAdvancedSecurity:
    """Advanced security tests for workflow files with bias for action."""
    
    @pytest.mark.parametrize("workflow_file", get_workflow_files())
    def test_no_environment_variable_injection(self, workflow_file: Path):
        """Test that workflows don't have potential env injection vulnerabilities."""
        content = workflow_file.read_text()
        
        # Check for unsafe environment variable usage in bash context
        unsafe_patterns = [
            r'\$\{\{.*github\.event\..*\}\}.*bash',
            r'run:.*\$\{\{.*github\.event\.issue\.title',
            r'run:.*\$\{\{.*github\.event\.pull_request\.title',
        ]
        
        for pattern in unsafe_patterns:
            matches = re.findall(pattern, content, re.IGNORECASE)
            assert len(matches) == 0, \
                f"{workflow_file.name}: Potential injection vulnerability via {pattern}"
    
    @pytest.mark.parametrize("workflow_file", get_workflow_files())
    def test_no_script_injection_in_run_commands(self, workflow_file: Path):
        """Test that run commands don't have dangerous patterns."""
        data = load_yaml_safe(workflow_file)
        jobs = data.get('jobs', {})
        
        for job_name, job in jobs.items():
            steps = job.get('steps', [])
            for idx, step in enumerate(steps):
                if 'run' in step:
                    run_cmd = step['run']
                    # Check for dangerous eval/exec patterns
                    dangerous_patterns = ['eval ', 'exec(', '``']
                    for pattern in dangerous_patterns:
                        assert pattern not in str(run_cmd).lower(), \
                            f"Dangerous pattern '{pattern}' in {workflow_file.name}, job {job_name}, step {idx}"
    
    @pytest.mark.parametrize("workflow_file", get_workflow_files())
    def test_secrets_not_echoed_to_logs(self, workflow_file: Path):
        """Test that secrets aren't accidentally printed to logs."""
        content = workflow_file.read_text()
        
        # Check for echo/print of secrets
        secret_logging_patterns = [
            r'echo.*\$\{\{.*secrets\.',
            r'print.*\$\{\{.*secrets\.',
            r'console\.log.*\$\{\{.*secrets\.',
        ]
        
        for pattern in secret_logging_patterns:
            matches = re.findall(pattern, content, re.IGNORECASE)
            assert len(matches) == 0, \
                f"{workflow_file.name}: Potential secret logging detected"
    
    @pytest.mark.parametrize("workflow_file", get_workflow_files())
    def test_no_curl_with_user_input(self, workflow_file: Path):
        """Test that curl commands don't use untrusted user input."""
        content = workflow_file.read_text()
        
        # Check for curl with event data
        if 'curl' in content and 'github.event' in content:
            # Warn about potential URL injection
            lines = content.split('\n')
            for i, line in enumerate(lines):
                if 'curl' in line.lower() and 'github.event' in line:
                    # This is advisory - curl with user input can be dangerous
                    assert True  # Not failing but flagging for review


class TestWorkflowAdvancedValidation:
    """Advanced structural validation tests."""
    
    @pytest.mark.parametrize("workflow_file", get_workflow_files())
    def test_job_dependencies_are_acyclic(self, workflow_file: Path):
        """Test that job dependencies don't form cycles."""
        data = load_yaml_safe(workflow_file)
        jobs = data.get('jobs', {})
        
        # Build dependency graph
        deps = {}
        for job_name, job in jobs.items():
            needs = job.get('needs', [])
            if isinstance(needs, str):
                needs = [needs]
            deps[job_name] = needs
        
        # Check for cycles using DFS
        def has_cycle(node, visited, rec_stack):
            visited.add(node)
            rec_stack.add(node)
            
            for neighbor in deps.get(node, []):
                if neighbor not in visited:
                    if has_cycle(neighbor, visited, rec_stack):
                        return True
                elif neighbor in rec_stack:
                    return True
            
            rec_stack.remove(node)
            return False
        
        visited = set()
        for job in deps:
            if job not in visited:
                assert not has_cycle(job, visited, set()), \
                    f"Circular dependency detected in {workflow_file.name}"
    
    @pytest.mark.parametrize("workflow_file", get_workflow_files())
    def test_action_versions_use_semantic_versioning(self, workflow_file: Path):
        """Test that actions use proper semantic versioning."""
        data = load_yaml_safe(workflow_file)
        jobs = data.get('jobs', {})
        
        for job_name, job in jobs.items():
            steps = job.get('steps', [])
            for step in steps:
                if 'uses' in step:
                    uses = step['uses']
                    if '@' in uses:
                        _, version = uses.rsplit('@', 1)
                        # Should not use branch names
                        invalid_refs = ['main', 'master', 'latest', 'develop']
                        assert version.lower() not in invalid_refs, \
                            f"Using unstable ref '{version}' in {workflow_file.name}"
    
    @pytest.mark.parametrize("workflow_file", get_workflow_files())
    def test_checkout_with_proper_ref_for_pr(self, workflow_file: Path):
        """Test that PR workflows checkout the correct ref."""
        data = load_yaml_safe(workflow_file)
        triggers = data.get('on', {})
        
        # If pull_request_target is used, should checkout PR ref explicitly
        if 'pull_request_target' in triggers:
            jobs = data.get('jobs', {})
            has_checkout = False
            has_safe_ref = False
            
            for job_name, job in jobs.items():
                steps = job.get('steps', [])
                for step in steps:
                    if 'uses' in step and 'actions/checkout' in step['uses']:
                        has_checkout = True
                        if 'with' in step and 'ref' in step['with']:
                            has_safe_ref = True
            
            if has_checkout:
                # Advisory: pull_request_target should specify ref
                assert True  # Not failing but important to check
    
    @pytest.mark.parametrize("workflow_file", get_workflow_files())
    def test_timeout_minutes_are_reasonable(self, workflow_file: Path):
        """Test that timeout values are reasonable."""
        data = load_yaml_safe(workflow_file)
        jobs = data.get('jobs', {})
        
        for job_name, job in jobs.items():
            timeout = job.get('timeout-minutes')
            if timeout is not None:
                assert isinstance(timeout, int), \
                    f"timeout-minutes must be integer in {workflow_file.name}"
                assert 1 <= timeout <= 360, \
                    f"timeout-minutes {timeout} out of range (1-360) in {workflow_file.name}"


class TestWorkflowCachingStrategies:
    """Tests for caching best practices."""
    
    @pytest.mark.parametrize("workflow_file", get_workflow_files())
    def test_cache_uses_hashfiles_for_lockfiles(self, workflow_file: Path):
        """Test that caches use hashFiles for dependency lockfiles."""
        content = workflow_file.read_text()
        
        if 'actions/cache' in content:
            lockfiles = ['package-lock.json', 'yarn.lock', 'requirements.txt', 'Pipfile.lock']
            mentioned_lockfiles = [lf for lf in lockfiles if lf in content]
            
            if mentioned_lockfiles:
                # Should use hashFiles for these
                assert 'hashFiles' in content, \
                    f"Cache with lockfiles should use hashFiles in {workflow_file.name}"
    
    @pytest.mark.parametrize("workflow_file", get_workflow_files())
    def test_cache_keys_are_unique_per_os(self, workflow_file: Path):
        """Test that cache keys include OS information when running on matrix."""
        data = load_yaml_safe(workflow_file)
        jobs = data.get('jobs', {})
        
        for job_name, job in jobs.items():
            strategy = job.get('strategy', {})
            matrix = strategy.get('matrix', {})
            
            if 'os' in matrix or 'runs-on' in job:
                steps = job.get('steps', [])
                for step in steps:
                    if 'uses' in step and 'actions/cache' in step['uses']:
                        if 'with' in step and 'key' in step['with']:
                            key = str(step['with']['key'])
                            # Should include runner.os in cache key
                            if 'os' in matrix:
                                # Advisory: consider including OS in cache key
                                assert True


class TestWorkflowPermissionsBestPractices:
    """Tests for proper permissions configuration."""
    
    @pytest.mark.parametrize("workflow_file", get_workflow_files())
    def test_permissions_follow_least_privilege(self, workflow_file: Path):
        """Test that workflows request minimal permissions."""
        data = load_yaml_safe(workflow_file)
        permissions = data.get('permissions', {})
        
        if permissions:
            # If permissions are specified, ensure they're not overly broad
            if isinstance(permissions, dict):
                for perm, value in permissions.items():
                    # Permissions should be 'read', 'write', or 'none'
                    assert value in ['read', 'write', 'none'], \
                        f"Invalid permission value '{value}' in {workflow_file.name}"
    
    @pytest.mark.parametrize("workflow_file", get_workflow_files())
    def test_write_permissions_have_justification(self, workflow_file: Path):
        """Test that write permissions are used appropriately."""
        data = load_yaml_safe(workflow_file)
        
        def check_perms(perms):
            if isinstance(perms, dict):
                for key, value in perms.items():
                    if value == 'write':
                        # Common justified write permissions
                        justified = ['contents', 'pull-requests', 'issues', 'packages']
                        if key not in justified:
                            # Advisory: review write permission usage
                            pass
        
        # Check workflow-level permissions
        if 'permissions' in data:
            check_perms(data['permissions'])
        
        # Check job-level permissions
        jobs = data.get('jobs', {})
        for job_name, job in jobs.items():
            if 'permissions' in job:
                check_perms(job['permissions'])


class TestWorkflowComplexScenarios:
    """Tests for complex workflow patterns."""
    
    @pytest.mark.parametrize("workflow_file", get_workflow_files())
    def test_reusable_workflows_have_proper_inputs(self, workflow_file: Path):
        """Test that reusable workflows define inputs correctly."""
        data = load_yaml_safe(workflow_file)
        
        if 'workflow_call' in data.get('on', {}):
            wf_call = data['on']['workflow_call']
            
            if 'inputs' in wf_call:
                for input_name, input_def in wf_call['inputs'].items():
                    assert 'type' in input_def, \
                        f"Input '{input_name}' missing type in {workflow_file.name}"
                    assert input_def['type'] in ['string', 'number', 'boolean'], \
                        f"Invalid input type in {workflow_file.name}"
            
            if 'secrets' in wf_call:
                for secret_name, secret_def in wf_call['secrets'].items():
                    # Secrets should have required or description
                    assert 'required' in secret_def or 'description' in secret_def, \
                        f"Secret '{secret_name}' should specify required or description"
    
    @pytest.mark.parametrize("workflow_file", get_workflow_files())
    def test_matrix_strategy_has_include_or_exclude_properly_formatted(self, workflow_file: Path):
        """Test matrix include/exclude are properly structured."""
        data = load_yaml_safe(workflow_file)
        jobs = data.get('jobs', {})
        
        for job_name, job in jobs.items():
            strategy = job.get('strategy', {})
            matrix = strategy.get('matrix', {})
            
            if 'include' in matrix:
                includes = matrix['include']
                assert isinstance(includes, list), \
                    f"Matrix include must be list in {workflow_file.name}"
                for item in includes:
                    assert isinstance(item, dict), \
                        f"Matrix include items must be dicts in {workflow_file.name}"
            
            if 'exclude' in matrix:
                excludes = matrix['exclude']
                assert isinstance(excludes, list), \
                    f"Matrix exclude must be list in {workflow_file.name}"


class TestWorkflowConditionalExecution:
    """Tests for conditional execution patterns."""
    
    @pytest.mark.parametrize("workflow_file", get_workflow_files())
    def test_if_conditions_use_valid_syntax(self, workflow_file: Path):
        """Test that if conditions are syntactically valid."""
        data = load_yaml_safe(workflow_file)
        jobs = data.get('jobs', {})
        
        valid_contexts = [
            'github', 'env', 'secrets', 'vars', 'job', 'jobs',
            'steps', 'runner', 'matrix', 'needs', 'strategy', 'inputs'
        ]
        
        for job_name, job in jobs.items():
            # Check job-level if
            if 'if' in job:
                condition = str(job['if'])
                contexts_used = re.findall(r'\$\{\{\s*(\w+)\.', condition)
                for ctx in contexts_used:
                    assert ctx in valid_contexts, \
                        f"Invalid context '{ctx}' in {workflow_file.name}, job {job_name}"
            
            # Check step-level if
            steps = job.get('steps', [])
            for idx, step in enumerate(steps):
                if 'if' in step:
                    condition = str(step['if'])
                    contexts_used = re.findall(r'\$\{\{\s*(\w+)\.', condition)
                    for ctx in contexts_used:
                        assert ctx in valid_contexts, \
                            f"Invalid context '{ctx}' in {workflow_file.name}, step {idx}"
    
    @pytest.mark.parametrize("workflow_file", get_workflow_files())
    def test_if_conditions_handle_undefined_gracefully(self, workflow_file: Path):
        """Test that if conditions handle potentially undefined values."""
        content = workflow_file.read_text()
        
        # Check for conditions that might fail if value is undefined
        risky_patterns = [
            r"if:.*github\.event\.pull_request\b(?!\s*&&)",  # Should check for existence
        ]
        
        for pattern in risky_patterns:
            # Advisory: consider checking for undefined
            matches = re.findall(pattern, content)
            # Not failing, just checking


class TestWorkflowOutputsAndArtifacts:
    """Tests for workflow outputs and artifacts."""
    
    @pytest.mark.parametrize("workflow_file", get_workflow_files())
    def test_job_outputs_reference_valid_steps(self, workflow_file: Path):
        """Test that job outputs reference steps that have IDs."""
        data = load_yaml_safe(workflow_file)
        jobs = data.get('jobs', {})
        
        for job_name, job in jobs.items():
            if 'outputs' in job:
                step_ids = {s.get('id') for s in job.get('steps', []) if 'id' in s}
                
                for output_name, output_value in job['outputs'].items():
                    output_str = str(output_value)
                    if 'steps.' in output_str:
                        # Extract step ID references
                        refs = re.findall(r'steps\.(\w+)\.', output_str)
                        for ref in refs:
                            assert ref in step_ids, \
                                f"Output '{output_name}' references undefined step '{ref}' in {workflow_file.name}"
    
    @pytest.mark.parametrize("workflow_file", get_workflow_files())
    def test_artifacts_have_reasonable_retention(self, workflow_file: Path):
        """Test that artifact retention is reasonable."""
        data = load_yaml_safe(workflow_file)
        jobs = data.get('jobs', {})
        
        for job_name, job in jobs.items():
            steps = job.get('steps', [])
            for step in steps:
                if 'uses' in step and 'actions/upload-artifact' in step['uses']:
                    if 'with' in step and 'retention-days' in step['with']:
                        retention = step['with']['retention-days']
                        assert 1 <= retention <= 90, \
                            f"Artifact retention should be 1-90 days in {workflow_file.name}"


class TestWorkflowEnvironmentVariables:
    """Tests for environment variable usage."""
    
    @pytest.mark.parametrize("workflow_file", get_workflow_files())
    def test_env_vars_use_consistent_naming(self, workflow_file: Path):
        """Test that environment variables follow naming conventions."""
        data = load_yaml_safe(workflow_file)
        
        def check_env_names(env_dict):
            if isinstance(env_dict, dict):
                for key in env_dict.keys():
                    # Env vars should be UPPER_CASE
                    assert key.isupper() or '_' in key, \
                        f"Env var '{key}' should follow UPPER_CASE convention"
        
        # Workflow-level env
        if 'env' in data:
            check_env_names(data['env'])
        
        # Job-level env
        jobs = data.get('jobs', {})
        for job_name, job in jobs.items():
            if 'env' in job:
                check_env_names(job['env'])
    
    @pytest.mark.parametrize("workflow_file", get_workflow_files())
    def test_env_vars_not_duplicated_across_levels(self, workflow_file: Path):
        """Test that env vars aren't unnecessarily duplicated."""
        data = load_yaml_safe(workflow_file)
        
        workflow_env = set(data.get('env', {}).keys())
        jobs = data.get('jobs', {})
        
        for job_name, job in jobs.items():
            job_env = set(job.get('env', {}).keys())
            # Check for duplication (informational)
            duplicates = workflow_env & job_env
            if duplicates:
                # Advisory: consider consolidating env vars
                pass


class TestWorkflowScheduledExecutionBestPractices:
    """Tests for scheduled workflow best practices."""
    
    @pytest.mark.parametrize("workflow_file", get_workflow_files())
    def test_scheduled_workflows_use_valid_cron(self, workflow_file: Path):
        """Test that cron expressions are valid."""
        data = load_yaml_safe(workflow_file)
        triggers = data.get('on', {})
        
        if 'schedule' in triggers:
            schedules = triggers['schedule']
            for schedule in schedules:
                cron = schedule.get('cron')
                assert cron is not None, \
                    f"Schedule missing cron in {workflow_file.name}"
                
                # Validate cron has 5 parts
                parts = cron.split()
                assert len(parts) == 5, \
                    f"Invalid cron '{cron}' in {workflow_file.name} (needs 5 fields)"
                
                # Check each part is valid
                for i, part in enumerate(parts):
                    # Should be number, *, */n, or range
                    assert re.match(r'^(\d+|\*|,|\-|\/)+$', part), \
                        f"Invalid cron part '{part}' in {workflow_file.name}"
    
    @pytest.mark.parametrize("workflow_file", get_workflow_files())
    def test_scheduled_workflows_not_too_frequent(self, workflow_file: Path):
        """Test that scheduled workflows aren't overly frequent."""
        data = load_yaml_safe(workflow_file)
        triggers = data.get('on', {})
        
        if 'schedule' in triggers:
            schedules = triggers['schedule']
            for schedule in schedules:
                cron = schedule.get('cron', '')
                # Check if runs every minute (potentially wasteful)
                if cron.startswith('* *'):
                    # Advisory: running every minute may be excessive
                    pass


# Additional test to verify all new test classes are properly structured
class TestTestSuiteCompleteness:
    """Meta-test to ensure test suite is comprehensive."""
    
    def test_all_workflow_files_tested(self):
        """Verify that all workflow files are included in tests."""
        workflow_files = get_workflow_files()
        assert len(workflow_files) > 0, "Should find at least one workflow file"
        
        for wf in workflow_files:
            assert wf.exists(), f"Workflow file {wf} should exist"
            assert wf.suffix in ['.yml', '.yaml'], f"Workflow file {wf} should be YAML"
    
    def test_test_coverage_is_comprehensive(self):
        """Ensure we have multiple test categories."""
        # Count test classes in this module
        import sys
        import inspect
        
        current_module = sys.modules[__name__]
        test_classes = [name for name, obj in inspect.getmembers(current_module)
                       if inspect.isclass(obj) and name.startswith('Test')]
        
        # Should have many test classes (original + new ones)
        assert len(test_classes) >= 15, \
            f"Should have at least 15 test classes, found {len(test_classes)}"

class TestPRAgentWorkflowSpecific:
    """Specific tests for pr-agent.yml workflow integrity."""

    def test_pr_agent_no_duplicate_step_names(self):
        """Test that pr-agent.yml has no duplicate step names."""
        pr_agent_file = Path(".github/workflows/pr-agent.yml")
        assert pr_agent_file.exists(), "pr-agent.yml workflow file not found"
        
        with open(pr_agent_file, 'r') as f:
            workflow = yaml.safe_load(f)
        
        for job_name, job in workflow.get('jobs', {}).items():
            steps = job.get('steps', [])
            step_names = [
                step.get('name') for step in steps if step.get('name')
            ]
            
            # Check for duplicate step names
            seen = set()
            duplicates = []
            for name in step_names:
                if name in seen:
                    duplicates.append(name)
                seen.add(name)
            
            assert len(duplicates) == 0, (
                f"Job '{job_name}' in pr-agent.yml has duplicate step names: "
                f"{duplicates}"
            )

    def test_pr_agent_setup_python_single_definition(self):
        """Test that 'Setup Python' step appears only once per job."""
        pr_agent_file = Path(".github/workflows/pr-agent.yml")
        assert pr_agent_file.exists(), "pr-agent.yml workflow file not found"
        
        with open(pr_agent_file, 'r') as f:
            workflow = yaml.safe_load(f)
        
        for job_name, job in workflow.get('jobs', {}).items():
            steps = job.get('steps', [])
            setup_python_count = sum(
                1 for step in steps
                if step.get('name') == 'Setup Python'
            )
            
            assert setup_python_count <= 1, (
                f"Job '{job_name}' has {setup_python_count} 'Setup Python' "
                f"steps (should be 0 or 1)"
            )

    def test_pr_agent_python_version_consistency(self):
        """Test that Python version is consistently specified."""
        pr_agent_file = Path(".github/workflows/pr-agent.yml")
        assert pr_agent_file.exists(), "pr-agent.yml workflow file not found"
        
        with open(pr_agent_file, 'r') as f:
            workflow = yaml.safe_load(f)
        
        for job_name, job in workflow.get('jobs', {}).items():
            steps = job.get('steps', [])
            for step in steps:
                if step.get('name') == 'Setup Python':
                    with_section = step.get('with', {})
                    python_version = with_section.get('python-version')
                    
                    assert python_version is not None, (
                        f"Job '{job_name}': Setup Python step missing "
                        f"python-version"
                    )
                    
                    # Version should be a string like '3.11' or '3.x'
                    assert isinstance(python_version, str), (
                        f"python-version should be string, got "
                        f"{type(python_version)}"
                    )
                    
                    # Should match semantic version pattern
                    import re
                    version_pattern = r'^\d+\.\d+$|^\d+\.x$'
                    assert re.match(version_pattern, python_version), (
                        f"Invalid python-version format: {python_version}"
                    )

    def test_pr_agent_uses_actions_checkout(self):
        """Test that pr-agent workflow uses actions/checkout correctly."""
        pr_agent_file = Path(".github/workflows/pr-agent.yml")
        assert pr_agent_file.exists(), "pr-agent.yml workflow file not found"
        
        with open(pr_agent_file, 'r') as f:
            workflow = yaml.safe_load(f)
        
        for job_name, job in workflow.get('jobs', {}).items():
            steps = job.get('steps', [])
            checkout_steps = [
                step for step in steps
                if 'actions/checkout' in step.get('uses', '')
            ]
            
            assert len(checkout_steps) > 0, (
                f"Job '{job_name}' should have at least one checkout step"
            )
            
            # Check fetch-depth for PR workflows
            for step in checkout_steps:
                with_section = step.get('with', {})
                fetch_depth = with_section.get('fetch-depth')
                
                if fetch_depth is not None:
                    # Should be 0 or a positive integer
                    assert fetch_depth == 0 or (
                        isinstance(fetch_depth, int) and fetch_depth > 0
                    ), f"Invalid fetch-depth: {fetch_depth}"

    def test_pr_agent_has_required_permissions(self):
        """Test that pr-agent workflow specifies necessary permissions."""
        pr_agent_file = Path(".github/workflows/pr-agent.yml")
        assert pr_agent_file.exists(), "pr-agent.yml workflow file not found"
        
        with open(pr_agent_file, 'r') as f:
            workflow = yaml.safe_load(f)
        
        # Check for permissions at workflow or job level
        has_permissions = (
            'permissions' in workflow or
            any(
                'permissions' in job
                for job in workflow.get('jobs', {}).values()
            )
        )
        
        # For PR workflows, permissions are often needed
        if workflow.get('on', {}).get('pull_request'):
            assert has_permissions, (
                "PR workflow should declare permissions explicitly"
            )


class TestWorkflowYAMLStructureValidation:
    """Additional YAML structure validation tests."""

    def test_all_workflows_have_unique_job_names(self):
        """Test that each workflow file has unique job names within it."""
        workflow_dir = Path(".github/workflows")
        assert workflow_dir.exists(), "Workflows directory not found"
        
        for workflow_file in workflow_dir.glob("*.yml"):
            with open(workflow_file, 'r') as f:
                try:
                    workflow = yaml.safe_load(f)
                except yaml.YAMLError as e:
                    pytest.fail(f"Invalid YAML in {workflow_file.name}: {e}")
            
            if workflow and 'jobs' in workflow:
                job_names = list(workflow['jobs'].keys())
                unique_jobs = set(job_names)
                
                assert len(job_names) == len(unique_jobs), (
                    f"{workflow_file.name} has duplicate job names: "
                    f"{[j for j in job_names if job_names.count(j) > 1]}"
                )

    def test_all_workflows_valid_trigger_syntax(self):
        """Test that all workflows have valid trigger configurations."""
        workflow_dir = Path(".github/workflows")
        assert workflow_dir.exists(), "Workflows directory not found"
        
        valid_triggers = {
            'push', 'pull_request', 'workflow_dispatch', 'schedule',
            'release', 'issues', 'issue_comment', 'pull_request_target',
            'workflow_call', 'repository_dispatch', 'workflow_run'
        }
        
        for workflow_file in workflow_dir.glob("*.yml"):
            with open(workflow_file, 'r') as f:
                workflow = yaml.safe_load(f)
            
            if workflow and 'on' in workflow:
                triggers = workflow['on']
                
                if isinstance(triggers, dict):
                    trigger_keys = set(triggers.keys())
                elif isinstance(triggers, list):
                    trigger_keys = set(triggers)
                elif isinstance(triggers, str):
                    trigger_keys = {triggers}
                else:
                    pytest.fail(
                        f"{workflow_file.name}: Invalid 'on' type: "
                        f"{type(triggers)}"
                    )
                
                unknown = trigger_keys - valid_triggers
                assert len(unknown) == 0, (
                    f"{workflow_file.name} has unknown triggers: {unknown}"
                )

    def test_workflows_step_order_logical(self):
        """Test that checkout comes before other setup steps."""
        workflow_dir = Path(".github/workflows")
        assert workflow_dir.exists(), "Workflows directory not found"
        
        for workflow_file in workflow_dir.glob("*.yml"):
            with open(workflow_file, 'r') as f:
                workflow = yaml.safe_load(f)
            
            if not workflow or 'jobs' not in workflow:
                continue
            
            for job_name, job in workflow['jobs'].items():
                steps = job.get('steps', [])
                
                checkout_index = None
                setup_indices = []
                
                for i, step in enumerate(steps):
                    uses = step.get('uses', '')
                    name = step.get('name', '')
                    
                    if 'actions/checkout' in uses:
                        checkout_index = i
                    elif ('setup-python' in uses or 'setup-node' in uses or
                          'Setup Python' in name or 'Setup Node' in name):
                        setup_indices.append(i)
                
                # If both checkout and setup exist, checkout should come first
                if checkout_index is not None and setup_indices:
                    earliest_setup = min(setup_indices)
                    assert checkout_index < earliest_setup, (
                        f"{workflow_file.name}, job '{job_name}': "
                        f"Checkout (step {checkout_index}) should come before "
                        f"setup steps (step {earliest_setup})"
                    )

    def test_workflows_no_hardcoded_branches(self):
        """Test that workflows don't hardcode branch names inappropriately."""
        workflow_dir = Path(".github/workflows")
        assert workflow_dir.exists(), "Workflows directory not found"
        
        risky_patterns = [
            r'refs/heads/main',  # Should use github.ref or github.base_ref
            r'refs/heads/master',
            r'origin/main',
            r'origin/master'
        ]
        
        import re
        
        for workflow_file in workflow_dir.glob("*.yml"):
            with open(workflow_file, 'r') as f:
                content = f.read()
            
            for pattern in risky_patterns:
                matches = re.findall(pattern, content, re.IGNORECASE)
                
                # Some hardcoding might be intentional, but flag it
                if matches:
                    # This is a warning test - passes but logs concern
                    import warnings
                    warnings.warn(
                        f"{workflow_file.name} contains hardcoded branch "
                        f"reference: {pattern} ({len(matches)} occurrences)"
                    )


class TestWorkflowSecurityEnhancements:
    """Enhanced security tests for workflows."""

    def test_workflows_no_pull_request_target_without_safeguards(self):
        """Test that pull_request_target has appropriate safeguards."""
        workflow_dir = Path(".github/workflows")
        assert workflow_dir.exists(), "Workflows directory not found"
        
        for workflow_file in workflow_dir.glob("*.yml"):
            with open(workflow_file, 'r') as f:
                workflow = yaml.safe_load(f)
            
            if not workflow:
                continue
            
            triggers = workflow.get('on', {})
            
            if 'pull_request_target' in triggers:
                # Should have restricted permissions
                perms = workflow.get('permissions', {})
                job_perms = [
                    job.get('permissions', {})
                    for job in workflow.get('jobs', {}).values()
                ]
                
                # At least one permission scope should be restricted
                has_restrictions = (
                    perms or any(job_perms)
                )
                
                assert has_restrictions, (
                    f"{workflow_file.name} uses pull_request_target without "
                    f"explicit permission restrictions (security risk)"
                )

    def test_workflows_setup_actions_pinned_to_major(self):
        """Test that setup actions are pinned (at least to major version)."""
        workflow_dir = Path(".github/workflows")
        assert workflow_dir.exists(), "Workflows directory not found"
        
        import re
        version_pattern = r'@v\d+|@[a-f0-9]{40}'  # @v1, @v2, etc or full SHA
        
        for workflow_file in workflow_dir.glob("*.yml"):
            with open(workflow_file, 'r') as f:
                workflow = yaml.safe_load(f)
            
            if not workflow or 'jobs' not in workflow:
                continue
            
            for job_name, job in workflow['jobs'].items():
                steps = job.get('steps', [])
                
                for step in steps:
                    uses = step.get('uses', '')
                    
                    if uses and 'actions/' in uses:
                        # Check if versioned
                        has_version = re.search(version_pattern, uses)
                        
                        assert has_version, (
                            f"{workflow_file.name}, job '{job_name}': "
                            f"Action '{uses}' should be pinned to a version"
                        )

    def test_workflows_no_code_execution_in_untrusted_context(self):
        """Test that workflows don't execute untrusted code directly."""
        workflow_dir = Path(".github/workflows")
        assert workflow_dir.exists(), "Workflows directory not found"
        
        dangerous_patterns = [
            r'\$\{\{.*github\.event\.pull_request\..*\}\}.*\|.*bash',
            r'\$\{\{.*github\.event\.issue\..*\}\}.*\|.*sh',
            r'eval.*\$\{\{.*github\.event\..*\}\}',
        ]
        
        import re
        
        for workflow_file in workflow_dir.glob("*.yml"):
            with open(workflow_file, 'r') as f:
                content = f.read()
            
            for pattern in dangerous_patterns:
                matches = re.findall(pattern, content, re.IGNORECASE)
                
                assert len(matches) == 0, (
                    f"{workflow_file.name} may execute untrusted code: "
                    f"Found pattern '{pattern}'"
                )


class TestRequirementsDevValidation:
    """Tests for requirements-dev.txt changes."""

    def test_requirements_dev_file_exists(self):
        """Test that requirements-dev.txt exists."""
        req_file = Path("requirements-dev.txt")
        assert req_file.exists(), "requirements-dev.txt not found"

    def test_requirements_dev_valid_format(self):
        """Test that requirements-dev.txt has valid format."""
        req_file = Path("requirements-dev.txt")
        assert req_file.exists(), "requirements-dev.txt not found"
        
        with open(req_file, 'r') as f:
            lines = f.readlines()
        
        for line_num, line in enumerate(lines, 1):
            line = line.strip()
            
            # Skip empty lines and comments
            if not line or line.startswith('#'):
                continue
            
            # Should have package name
            assert len(line) > 0, f"Line {line_num}: Empty requirement"
            
            # Common format validations
            if '=' in line:
                parts = line.split('==')
                assert len(parts) <= 2, (
                    f"Line {line_num}: Multiple == in requirement: {line}"
                )
            
            # Should not have spaces (unless in quotes, which is rare)
            if ' ' in line and not ('"' in line or "'" in line):
                # Might be okay for extras like package[extra]
                if '[' not in line:
                    import warnings
                    warnings.warn(
                        f"requirements-dev.txt line {line_num} has unexpected "
                        f"space: {line}"
                    )

    def test_requirements_dev_pyyaml_present(self):
        """Test that PyYAML is in requirements-dev.txt (needed for tests)."""
        req_file = Path("requirements-dev.txt")
        assert req_file.exists(), "requirements-dev.txt not found"
        
        with open(req_file, 'r') as f:
            content = f.read().lower()
        
        # PyYAML should be present (case-insensitive)
        assert 'pyyaml' in content or 'yaml' in content, (
            "PyYAML should be in requirements-dev.txt for workflow tests"
        )

    def test_requirements_dev_no_conflicts_with_main(self):
        """Test that dev requirements don't conflict with main requirements."""
        req_file = Path("requirements-dev.txt")
        main_req_file = Path("requirements.txt")
        
        if not (req_file.exists() and main_req_file.exists()):
            pytest.skip("Both requirements files needed for this test")
        
        def parse_requirements(file_path):
            """Parse package names from requirements file."""
            packages = {}
            with open(file_path, 'r') as f:
                for line in f:
                    line = line.strip()
                    if line and not line.startswith('#'):
                        # Extract package name
                        pkg = line.split('==')[0].split('>=')[0].split('<=')[0]
                        pkg = pkg.split('[')[0].strip()  # Remove extras
                        packages[pkg.lower()] = line
            return packages
        
        dev_pkgs = parse_requirements(req_file)
        main_pkgs = parse_requirements(main_req_file)
        
        # Check for version conflicts
        conflicts = []
        for pkg, dev_spec in dev_pkgs.items():
            if pkg in main_pkgs:
                main_spec = main_pkgs[pkg]
                if dev_spec != main_spec:
                    conflicts.append(f"{pkg}: dev='{dev_spec}' vs main='{main_spec}'")
        
        assert len(conflicts) == 0, (
            f"Version conflicts between requirements files: {conflicts}"
        )<|MERGE_RESOLUTION|>--- conflicted
+++ resolved
@@ -351,14 +351,6 @@
         jobs = pr_agent_workflow.get("jobs", {})
         assert "pr-agent-trigger" in jobs, "pr-agent workflow must have pr-agent-trigger job"
     
-<<<<<<< HEAD
-    def test_pr_agent_has_trigger_job(self, pr_agent_workflow: Dict[str, Any]):
-        """Test that pr-agent workflow defines its trigger job."""
-        jobs = pr_agent_workflow.get("jobs", {})
-        assert "pr-agent-trigger" in jobs, (
-            "pr-agent workflow must have a 'pr-agent-trigger' job"
-        )
-=======
     def test_pr_agent_review_runs_on_ubuntu(self, pr_agent_workflow: Dict[str, Any]):
         """Test that pr-agent-trigger job runs on Ubuntu."""
         review_job = pr_agent_workflow["jobs"]["pr-agent-trigger"]
@@ -370,7 +362,6 @@
         """Test that pr-agent workflow has a pr-agent-trigger job."""
         jobs = pr_agent_workflow.get("jobs", {})
         assert "pr-agent-trigger" in jobs, "pr-agent workflow must have pr-agent-trigger job"
->>>>>>> 987ed3a8
     
     def test_pr_agent_review_runs_on_ubuntu(self, pr_agent_workflow: Dict[str, Any]):
         """Test that pr-agent-trigger job runs on Ubuntu."""
