--- conflicted
+++ resolved
@@ -9,17 +9,6 @@
 
 
 def pytest_addoption(parser: "Parser") -> None:
-<<<<<<< HEAD
-    """Register dummy coverage options when ``pytest-cov`` isn't installed.
-
-    The repository's pytest configuration includes ``--cov`` and ``--cov-report``
-    flags by default. In environments where the ``pytest-cov`` plugin is not
-    available those arguments would normally cause pytest to exit with an
-    ``unrecognized arguments`` error. To keep the default configuration working
-    everywhere we register lightweight stand-ins for those options when the real
-    plugin cannot be imported. The options are accepted but ignored, which
-    mirrors the behaviour of simply running the tests without coverage enabled.
-=======
     """
     Register lightweight dummy coverage CLI options when the `pytest-cov` plugin is not available.
     
@@ -27,7 +16,6 @@
     
     Parameters:
         parser (Parser): The pytest argument parser used to add command-line options.
->>>>>>> 3204b27b
     """
 
     try:
