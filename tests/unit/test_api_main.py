--- conflicted
+++ resolved
@@ -206,12 +206,6 @@
     @pytest.fixture
     def client(self):
         """
-<<<<<<< HEAD
-        Provide a TestClient preloaded with a sample graph and reset the graph when the fixture is torn down.
-        
-        Yields:
-            client (TestClient): TestClient for the FastAPI app with a sample graph preloaded.
-=======
         Pytest fixture that yields a TestClient configured with a sample in-memory graph for endpoint tests.
         
         Sets a sample in-memory graph on the application before yielding the client and resets the graph after the test completes.
@@ -219,7 +213,6 @@
         Sets the application's graph to a sample database and yields a TestClient for use in tests. On fixture teardown the application's graph is reset.
         Returns:
             TestClient: A test client instance connected to the application populated with the sample graph.
->>>>>>> 2be41b11
         """
         api_main.set_graph(create_sample_database())
         client = TestClient(app)
