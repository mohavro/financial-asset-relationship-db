"""Comprehensive unit tests for the FastAPI backend (api/main.py).

This module tests all API endpoints, error handling, CORS configuration,
lazy graph initialization with thread-safe double-check locking, and response models.
"""

import os
from unittest.mock import Mock, patch

import pytest
from fastapi.testclient import TestClient

import api.main as api_main
from api.main import (
    AssetResponse,
    MetricsResponse,
    RelationshipResponse,
    VisualizationDataResponse,
    app,
    validate_origin,
)
from src.data.sample_data import create_sample_database
from src.data.real_data_fetcher import _save_to_cache
from src.logic.asset_graph import AssetRelationshipGraph
from src.models.financial_models import AssetClass, Equity


class TestValidateOrigin:
    """Test the validate_origin function for CORS configuration."""

    def test_validate_origin_http_localhost_development(self):
        """Test HTTP localhost is allowed in development."""
        with patch.dict(os.environ, {"ENV": "development"}):
            from api.main import validate_origin as vo

            assert vo("http://localhost:3000")
            assert vo("http://127.0.0.1:8000")
            assert vo("http://localhost")

    def test_validate_origin_http_localhost_production(self):
        """Test HTTP localhost is rejected in production."""
        with patch.dict(os.environ, {"ENV": "production"}):
            from api.main import validate_origin as vo

            assert not vo("http://localhost:3000")
            assert not vo("http://127.0.0.1:8000")

    def test_validate_origin_https_localhost(self):
        """Test HTTPS localhost is always allowed."""
        assert validate_origin("https://localhost:3000")
        assert validate_origin("https://127.0.0.1:8000")

    def test_validate_origin_vercel_urls(self):
        """Test Vercel deployment URLs are validated correctly."""
        assert validate_origin("https://my-app.vercel.app")
        assert validate_origin("https://my-app-git-main-user.vercel.app")
        assert validate_origin("https://subdomain.vercel.app")
        assert not validate_origin("http://my-app.vercel.app")  # HTTP rejected

    def test_validate_origin_https_valid_domains(self):
        """Test valid HTTPS URLs with proper domains."""
        assert validate_origin("https://example.com")
        assert validate_origin("https://subdomain.example.com")
        assert validate_origin("https://api.example.co.uk")

    def test_validate_origin_invalid_schemes(self):
        """Test invalid URL schemes are rejected."""
        assert not validate_origin("ftp://example.com")
        assert not validate_origin("ws://example.com")
        assert not validate_origin("file://localhost")

    def test_validate_origin_malformed_urls(self):
        """Test malformed URLs are rejected."""
        assert not validate_origin("not-a-url")
        assert not validate_origin("https://")
        assert not validate_origin("https://invalid domain")
        assert not validate_origin("https://.com")


class TestGraphInitialization:
    """Test the lazy graph initialization via get_graph()."""

    def test_graph_initialization(self):
        """Test graph is initialized via get_graph()."""
        import api.main

        api.main.reset_graph()
        graph = api.main.get_graph()
        assert graph is not None
        assert hasattr(graph, "assets")
        assert hasattr(graph, "relationships")

    def test_graph_singleton(self):
        """Test graph is a singleton instance via get_graph()."""
        import api.main

        api.main.reset_graph()
        graph1 = api.main.get_graph()
        graph2 = api.main.get_graph()
        # Multiple calls should return the same instance
        assert graph1 is graph2

    def test_graph_uses_cache_when_configured(self, tmp_path, monkeypatch):
        """Graph initialization should load from cached dataset when provided."""
        import api.main

        cache_path = tmp_path / "graph_snapshot.json"
        reference_graph = create_sample_database()
        _save_to_cache(reference_graph, cache_path)

        monkeypatch.setenv("GRAPH_CACHE_PATH", str(cache_path))
        api.main.reset_graph()

        graph = api.main.get_graph()
        assert graph is not None
        assert len(graph.assets) == len(reference_graph.assets)
        assert len(graph.relationships) == len(reference_graph.relationships)

        api.main.reset_graph()
        monkeypatch.delenv("GRAPH_CACHE_PATH", raising=False)

    def test_graph_fallback_on_corrupted_cache(self, tmp_path, monkeypatch):
        """Graph initialization should fallback when cache is corrupted or invalid."""
        import api.main

        cache_path = tmp_path / "graph_snapshot.json"
        # Write invalid/corrupted data to the cache file
        cache_path.write_text("not a valid json or graph data")
        reference_graph = create_sample_database()

        monkeypatch.setenv("GRAPH_CACHE_PATH", str(cache_path))
        api.main.reset_graph()

        # Should not raise, and should return a valid graph object
        graph = api.main.get_graph()
        assert graph is not None
        assert hasattr(graph, "assets")
        assert len(graph.assets) == len(reference_graph.assets)
        assert len(graph.relationships) == len(reference_graph.relationships)

        api.main.reset_graph()
        monkeypatch.delenv("GRAPH_CACHE_PATH", raising=False)


class TestPydanticModels:
    """Test Pydantic response models."""

    def test_asset_response_model_valid(self):
        """Test AssetResponse with valid data."""
        asset = AssetResponse(
            id="AAPL",
            symbol="AAPL",
            name="Apple Inc.",
            asset_class="EQUITY",
            sector="Technology",
            price=150.00,
            market_cap=2.4e12,
            currency="USD",
            additional_fields={"pe_ratio": 25.5},
        )
        assert asset.id == "AAPL"
        assert asset.price == 150.00
        assert asset.additional_fields["pe_ratio"] == 25.5

    def test_asset_response_model_optional_fields(self):
        """Test AssetResponse with optional fields omitted."""
        asset = AssetResponse(
            id="AAPL", symbol="AAPL", name="Apple Inc.", asset_class="EQUITY", sector="Technology", price=150.00
        )
        assert asset.market_cap is None
        assert asset.currency == "USD"  # Default value
        assert asset.additional_fields == {}  # Default value

    def test_relationship_response_model(self):
        """Test RelationshipResponse model."""
        rel = RelationshipResponse(source_id="AAPL", target_id="MSFT", relationship_type="same_sector", strength=0.8)
        assert rel.source_id == "AAPL"
        assert rel.strength == 0.8

    def test_metrics_response_model(self):
        """Test MetricsResponse model."""
        metrics = MetricsResponse(
            total_assets=10,
            total_relationships=20,
            asset_classes={"EQUITY": 5, "BOND": 5},
            avg_degree=2.0,
            max_degree=5,
            network_density=0.4,
        )
        assert metrics.total_assets == 10
        assert metrics.asset_classes["EQUITY"] == 5

    def test_visualization_data_response_model(self):
        """Test VisualizationDataResponse model."""
        viz = VisualizationDataResponse(
            nodes=[{"id": "AAPL", "x": 1.0, "y": 2.0, "z": 3.0}], edges=[{"source": "AAPL", "target": "MSFT"}]
        )
        assert len(viz.nodes) == 1
        assert len(viz.edges) == 1


class TestAPIEndpoints:
    """Test all FastAPI endpoints."""

    @pytest.fixture
    def client(self):
        """
<<<<<<< HEAD
        Provide a TestClient bound to the FastAPI app with a sample graph.
=======
        Pytest fixture that yields a TestClient configured with a sample in-memory graph for endpoint tests.
        
        Sets a sample in-memory graph on the application before yielding the client and resets the graph after the test completes.
>>>>>>> 572da002
        
        Sets the application's graph to a sample database and yields a TestClient for use in tests. On fixture teardown the application's graph is reset.
        Returns:
<<<<<<< HEAD
            TestClient: Test client instance for the FastAPI application.
=======
            TestClient: A test client instance connected to the application populated with the sample graph.
>>>>>>> 572da002
        """
        api_main.set_graph(create_sample_database())
        client = TestClient(app)
        try:
            yield client
        finally:
            api_main.reset_graph()

    def test_root_endpoint(self, client):
        """Test the root endpoint returns API information."""
        response = client.get("/")
        assert response.status_code == 200
        data = response.json()
        assert "message" in data
        assert "version" in data
        assert "endpoints" in data
        assert data["version"] == "1.0.0"

    def test_health_check_endpoint(self, client):
        """Test the health check endpoint."""
        response = client.get("/api/health")
        assert response.status_code == 200
        data = response.json()
        assert data["status"] == "healthy"

    def test_get_assets_all(self, client):
        """Test getting all assets without filters."""
        response = client.get("/api/assets")
        assert response.status_code == 200
        assets = response.json()
        assert isinstance(assets, list)
        assert len(assets) > 0

        # Validate response structure
        asset = assets[0]
        assert "id" in asset
        assert "symbol" in asset
        assert "name" in asset
        assert "asset_class" in asset
        assert "sector" in asset
        assert "price" in asset

    def test_get_assets_filter_by_class(self, client):
        """Test filtering assets by asset class."""
        response = client.get("/api/assets?asset_class=EQUITY")
        assert response.status_code == 200
        assets = response.json()
        assert isinstance(assets, list)

        # All assets should be EQUITY
        for asset in assets:
            assert asset["asset_class"] == "EQUITY"

    def test_get_metrics_enriched_statistics(self, client):
        """Metrics endpoint should return populated graph statistics when relationships exist."""
        response = client.get("/api/metrics")
        assert response.status_code == 200

        data = response.json()
        assert data["total_assets"] > 0
        assert data["total_relationships"] > 0
        assert data["avg_degree"] > 0
        assert data["max_degree"] >= data["avg_degree"]
        assert data["network_density"] > 0

    def test_get_metrics_no_assets(self, client):
        """Metrics endpoint should handle empty graph (no assets)."""
        api_main.set_graph(AssetRelationshipGraph())
        response = client.get("/api/metrics")
        assert response.status_code == 200
        data = response.json()
        assert data["total_assets"] == 0
        assert data["total_relationships"] == 0
        assert data["avg_degree"] == 0
        assert data["max_degree"] == 0
        assert data["network_density"] == 0

    def test_get_metrics_one_asset_no_relationships(self, client):
        """Metrics endpoint should handle graph with one asset and no relationships."""
        graph = AssetRelationshipGraph()
        graph.add_asset(
            Equity(
                id="AAPL",
                symbol="AAPL",
                name="Apple Inc.",
                asset_class=AssetClass.EQUITY,
                sector="Technology",
                price=150.0,
            )
        )
        api_main.set_graph(graph)
        response = client.get("/api/metrics")
        assert response.status_code == 200
        data = response.json()
        assert data["total_assets"] == 1
        assert data["total_relationships"] == 0
        assert data["avg_degree"] == 0
        assert data["max_degree"] == 0
        assert data["network_density"] == 0

    def test_get_metrics_multiple_assets_no_relationships(self, client):
        """Metrics endpoint should handle graph with multiple assets and no relationships."""
        graph = AssetRelationshipGraph()
        graph.add_asset(
            Equity(
                id="AAPL",
                symbol="AAPL",
                name="Apple Inc.",
                asset_class=AssetClass.EQUITY,
                sector="Technology",
                price=150.0,
            )
        )
        graph.add_asset(
            Equity(
                id="GOOG",
                symbol="GOOG",
                name="Alphabet Inc.",
                asset_class=AssetClass.EQUITY,
                sector="Technology",
                price=125.0,
            )
        )
        api_main.set_graph(graph)
        response = client.get("/api/metrics")
        assert response.status_code == 200
        data = response.json()
        assert data["total_assets"] == 2
        assert data["total_relationships"] == 0
        assert data["avg_degree"] == 0
        assert data["max_degree"] == 0
        assert data["network_density"] == 0

    def test_get_assets_filter_by_sector(self, client):
        """Test filtering assets by sector."""
        response = client.get("/api/assets?sector=Technology")
        assert response.status_code == 200
        assets = response.json()
        assert isinstance(assets, list)

        # All assets should be in Technology sector
        for asset in assets:
            assert asset["sector"] == "Technology"

    def test_get_assets_filter_by_class_and_sector(self, client):
        """Test filtering assets by both class and sector."""
        response = client.get("/api/assets?asset_class=EQUITY&sector=Technology")
        assert response.status_code == 200
        assets = response.json()
        assert isinstance(assets, list)

        # All assets should match both filters
        for asset in assets:
            assert asset["asset_class"] == "EQUITY"
            assert asset["sector"] == "Technology"

    def test_get_asset_detail_valid(self, client):
        """Test getting details for a valid asset."""
        # First get an asset ID
        response = client.get("/api/assets")
        assets = response.json()
        asset_id = assets[0]["id"]

        # Get asset detail
        response = client.get(f"/api/assets/{asset_id}")
        assert response.status_code == 200
        asset = response.json()
        assert asset["id"] == asset_id

    def test_get_asset_detail_not_found(self, client):
        """Test getting details for non-existent asset returns 404."""
        response = client.get("/api/assets/NONEXISTENT")
        assert response.status_code == 404
        assert "not found" in response.json()["detail"]

    def test_get_asset_relationships_valid(self, client):
        """Test getting relationships for a valid asset."""
        # Get an asset with relationships
        response = client.get("/api/assets")
        assets = response.json()
        asset_id = assets[0]["id"]

        response = client.get(f"/api/assets/{asset_id}/relationships")
        assert response.status_code == 200
        relationships = response.json()
        assert isinstance(relationships, list)

        # Validate relationship structure if any exist
        if len(relationships) > 0:
            rel = relationships[0]
            assert "source_id" in rel
            assert "target_id" in rel
            assert "relationship_type" in rel
            assert "strength" in rel
            assert rel["source_id"] == asset_id

    def test_get_asset_relationships_not_found(self, client):
        """Test getting relationships for non-existent asset returns 404."""
        response = client.get("/api/assets/NONEXISTENT/relationships")
        assert response.status_code == 404

    def test_get_all_relationships(self, client):
        """Test getting all relationships."""
        response = client.get("/api/relationships")
        assert response.status_code == 200
        relationships = response.json()
        assert isinstance(relationships, list)

        # Validate relationship structure
        if len(relationships) > 0:
            rel = relationships[0]
            assert "source_id" in rel
            assert "target_id" in rel
            assert "relationship_type" in rel
            assert "strength" in rel
            assert 0 <= rel["strength"] <= 1

    def test_get_metrics(self, client):
        """Test getting network metrics."""
        response = client.get("/api/metrics")
        assert response.status_code == 200
        metrics = response.json()

        assert "total_assets" in metrics
        assert "total_relationships" in metrics
        assert "asset_classes" in metrics
        assert "avg_degree" in metrics
        assert "max_degree" in metrics
        assert "network_density" in metrics

        assert metrics["total_assets"] > 0
        assert metrics["total_relationships"] >= 0
        assert isinstance(metrics["asset_classes"], dict)
        assert metrics["avg_degree"] >= 0
        assert metrics["max_degree"] >= 0
        assert 0 <= metrics["network_density"] <= 100
        assert 0 <= metrics["relationship_density"] <= 100

    def test_get_visualization_data(self, client):
        """Test getting 3D visualization data."""
        response = client.get("/api/visualization")
        assert response.status_code == 200
        viz_data = response.json()

        assert "nodes" in viz_data
        assert "edges" in viz_data
        assert isinstance(viz_data["nodes"], list)
        assert isinstance(viz_data["edges"], list)

        # Validate node structure
        if len(viz_data["nodes"]) > 0:
            node = viz_data["nodes"][0]
            assert "id" in node
            assert "name" in node
            assert "symbol" in node
            assert "asset_class" in node
            assert "x" in node
            assert "y" in node
            assert "z" in node
            assert "color" in node
            assert "size" in node

            # Validate coordinates are floats
            assert isinstance(node["x"], (int, float))
            assert isinstance(node["y"], (int, float))
            assert isinstance(node["z"], (int, float))

        # Validate edge structure
        if len(viz_data["edges"]) > 0:
            edge = viz_data["edges"][0]
            assert "source" in edge
            assert "target" in edge
            assert "relationship_type" in edge
            assert "strength" in edge
            assert 0 <= edge["strength"] <= 1

    def test_get_asset_classes(self, client):
        """Test getting list of asset classes."""
        response = client.get("/api/asset-classes")
        assert response.status_code == 200
        data = response.json()

        assert "asset_classes" in data
        assert isinstance(data["asset_classes"], list)
        assert len(data["asset_classes"]) > 0

        # Check that all AssetClass enum values are included
        expected_classes = [ac.value for ac in AssetClass]
        assert set(data["asset_classes"]) == set(expected_classes)

    def test_get_sectors(self, client):
        """Test getting list of sectors."""
        response = client.get("/api/sectors")
        assert response.status_code == 200
        data = response.json()

        assert "sectors" in data
        assert isinstance(data["sectors"], list)
        assert len(data["sectors"]) > 0

        # Check that sectors are sorted
        assert data["sectors"] == sorted(data["sectors"])


class TestErrorHandling:
    """Test error handling and edge cases."""

    @pytest.fixture
    def client(self):
        """Create a test client."""
        return TestClient(app)

    @patch("api.main.graph")
    def test_get_assets_server_error(self, mock_graph_instance, client):
        """Test that server errors are handled gracefully."""

        # Make graph.assets raise exception
        def raise_database_error(self):
            raise Exception("Database error")

        type(mock_graph_instance).assets = property(raise_database_error)

        response = client.get("/api/assets")
        assert response.status_code == 500
        assert "Database error" in response.json()["detail"]

    @patch("api.main.graph")
    def test_get_metrics_server_error(self, mock_graph_instance, client):
        """Test metrics endpoint error handling."""
        mock_graph = Mock()
        mock_graph.calculate_metrics.side_effect = Exception("Calculation error")
        # Configure patched graph with mock_graph attributes
        mock_graph_instance.assets = mock_graph.assets
        mock_graph_instance.relationships = mock_graph.relationships
        mock_graph_instance.calculate_metrics = mock_graph.calculate_metrics
        mock_graph_instance.get_3d_visualization_data = mock_graph.get_3d_visualization_data

        response = client.get("/api/metrics")
        assert response.status_code == 500

    def test_invalid_http_methods(self, client):
        """Test that invalid HTTP methods return 405."""
        response = client.post("/api/assets")
        assert response.status_code == 405

        response = client.put("/api/health")
        assert response.status_code == 405

        response = client.delete("/api/metrics")
        assert response.status_code == 405


class TestCORSConfiguration:
    """Test CORS middleware configuration."""

    @pytest.fixture
    def client(self):
        """Create a test client."""
        return TestClient(app)

    def test_cors_headers_present(self, client):
        """Test that CORS headers are present in responses."""
        # Test with a GET request and valid origin header
        response = client.get("/api/health", headers={"Origin": "http://localhost:3000"})
        assert response.status_code == 200
        # CORS middleware should add these headers when origin is allowed
        # Note: In test environment, CORS headers might not be added by TestClient
        # This is more of an integration test - the middleware is configured above

    @patch.dict(os.environ, {"ENV": "development", "ALLOWED_ORIGINS": ""})
    def test_cors_allows_development_origins(self, client):
        """Test CORS allows development origins."""
        response = client.get("/api/health", headers={"Origin": "http://localhost:3000"})
        assert response.status_code == 200


class TestAdditionalFields:
    """Test handling of asset-specific additional fields."""

    @pytest.fixture
    def client(self):
        """Create a test client."""
        return TestClient(app)

    def test_equity_additional_fields(self, client):
        """Test that equity-specific fields are included."""
        response = client.get("/api/assets?asset_class=EQUITY")
        assets = response.json()

        if len(assets) > 0:
            asset = assets[0]
            additional = asset.get("additional_fields", {})

            # Check for equity-specific fields
            possible_fields = ["pe_ratio", "dividend_yield", "earnings_per_share", "book_value"]
            has_equity_field = any(field in additional for field in possible_fields)
            assert has_equity_field or len(additional) == 0  # Either has fields or empty

    def test_bond_additional_fields(self, client):
        """Test that bond-specific fields are included."""
        response = client.get("/api/assets?asset_class=BOND")
        assets = response.json()

        if len(assets) > 0:
            asset = assets[0]
            additional = asset.get("additional_fields", {})

            # Check for bond-specific fields
            possible_fields = ["yield_to_maturity", "coupon_rate", "maturity_date", "credit_rating"]
            has_bond_field = any(field in additional for field in possible_fields)
            assert has_bond_field or len(additional) == 0


class TestVisualizationDataProcessing:
    """Test the processing of visualization data."""

    @pytest.fixture
    def client(self):
        """Create a test client."""
        return TestClient(app)

    def test_visualization_coordinate_types(self, client):
        """Test that all coordinates are properly converted to floats."""
        response = client.get("/api/visualization")
        viz_data = response.json()

        for node in viz_data["nodes"]:
            # Ensure x, y, z are numeric (int or float)
            assert isinstance(node["x"], (int, float))
            assert isinstance(node["y"], (int, float))
            assert isinstance(node["z"], (int, float))

    def test_visualization_node_defaults(self, client):
        """Test that nodes have default values for color and size."""
        response = client.get("/api/visualization")
        viz_data = response.json()

        for node in viz_data["nodes"]:
            assert "color" in node
            assert "size" in node
            # Default color should be set if not provided
            assert isinstance(node["color"], str)
            assert isinstance(node["size"], (int, float))

    def test_visualization_edge_defaults(self, client):
        """Test that edges have default values."""
        response = client.get("/api/visualization")
        viz_data = response.json()

        for edge in viz_data["edges"]:
            assert "relationship_type" in edge
            assert "strength" in edge
            # Strength should be between 0 and 1
            assert 0 <= edge["strength"] <= 1


class TestIntegrationScenarios:
    """Test realistic integration scenarios."""

    @pytest.fixture
    def client(self):
        """Create a test client."""
        return TestClient(app)

    def test_full_workflow_asset_exploration(self, client):
        """Test a complete workflow: list assets, get detail, get relationships."""
        # Step 1: Get all assets
        response = client.get("/api/assets")
        assert response.status_code == 200
        assets = response.json()
        assert len(assets) > 0

        # Step 2: Get detail for first asset
        asset_id = assets[0]["id"]
        response = client.get(f"/api/assets/{asset_id}")
        assert response.status_code == 200
        asset_detail = response.json()
        assert asset_detail["id"] == asset_id

        # Step 3: Get relationships for that asset
        response = client.get(f"/api/assets/{asset_id}/relationships")
        assert response.status_code == 200
        relationships = response.json()
        assert isinstance(relationships, list)

    def test_full_workflow_visualization_and_metrics(self, client):
        """Test workflow for visualization: get metrics then visualization data."""
        # Step 1: Get metrics
        response = client.get("/api/metrics")
        assert response.status_code == 200
        metrics = response.json()

        # Step 2: Get visualization data
        response = client.get("/api/visualization")
        assert response.status_code == 200
        viz_data = response.json()

        # Step 3: Verify consistency
        assert len(viz_data["nodes"]) == metrics["total_assets"]

    def test_filter_refinement_workflow(self, client):
        """Test progressive filter refinement."""
        # Get all assets
        response = client.get("/api/assets")
        all_assets = response.json()

        # Filter by class
        response = client.get("/api/assets?asset_class=EQUITY")
        equity_assets = response.json()
        assert len(equity_assets) <= len(all_assets)

        # Further filter by sector
        response = client.get("/api/assets?asset_class=EQUITY&sector=Technology")
        tech_equity_assets = response.json()
        assert len(tech_equity_assets) <= len(equity_assets)


if __name__ == "__main__":
    pytest.main([__file__, "-v"])<|MERGE_RESOLUTION|>--- conflicted
+++ resolved
@@ -205,21 +205,13 @@
     @pytest.fixture
     def client(self):
         """
-<<<<<<< HEAD
-        Provide a TestClient bound to the FastAPI app with a sample graph.
-=======
         Pytest fixture that yields a TestClient configured with a sample in-memory graph for endpoint tests.
         
         Sets a sample in-memory graph on the application before yielding the client and resets the graph after the test completes.
->>>>>>> 572da002
         
         Sets the application's graph to a sample database and yields a TestClient for use in tests. On fixture teardown the application's graph is reset.
         Returns:
-<<<<<<< HEAD
-            TestClient: Test client instance for the FastAPI application.
-=======
             TestClient: A test client instance connected to the application populated with the sample graph.
->>>>>>> 572da002
         """
         api_main.set_graph(create_sample_database())
         client = TestClient(app)
