--- conflicted
+++ resolved
@@ -74,11 +74,7 @@
     """Test the lazy graph initialization via get_graph()."""
 
     def test_graph_initialization(self):
-<<<<<<< HEAD
-        """Test graph is initialized on first access via get_graph()."""
-=======
         """Test graph is initialized via get_graph()."""
->>>>>>> 27e2cde7
         import api.main
         graph = api.main.get_graph()
         assert graph is not None
@@ -90,11 +86,7 @@
         import api.main
         graph1 = api.main.get_graph()
         graph2 = api.main.get_graph()
-<<<<<<< HEAD
-        # Multiple accesses should return the same instance
-=======
         # Multiple calls should return the same instance
->>>>>>> 27e2cde7
         assert graph1 is graph2
 
 
