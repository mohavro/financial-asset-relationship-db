--- conflicted
+++ resolved
@@ -67,7 +67,6 @@
 
     assert row is not None
     assert row["username"] == "alice"
-<<<<<<< HEAD
     # The important test is that data persists, not how it's implemented
     # Connection identity is an implementation detail
 
@@ -103,8 +102,6 @@
 
     assert row is not None
     assert row["username"] == "bob"
-    assert second_connection is first_connection
-=======
     assert second_connection is first_connection
 
 
@@ -574,5 +571,4 @@
         ]
         
         for fmt in non_memory_formats:
-            assert database._is_memory_db(fmt) is False, f"Incorrectly detected {fmt} as memory DB"
->>>>>>> 8234ad11
+            assert database._is_memory_db(fmt) is False, f"Incorrectly detected {fmt} as memory DB"