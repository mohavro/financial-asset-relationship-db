--- conflicted
+++ resolved
@@ -23,37 +23,20 @@
     @pytest.fixture
     def dependency_matrix_path(self):
         """
-<<<<<<< HEAD
-        Return the path to the dependency matrix file in the repository.
-        
-        Returns:
-            Path: Path to ".elastic-copilot/memory/dependencyMatrix.md".
-=======
         Return the filesystem path to the repository's dependency matrix markdown file.
         
         Returns:
             Path: Path to .elastic-copilot/memory/dependencyMatrix.md
->>>>>>> 572da002
         """
         return Path(".elastic-copilot/memory/dependencyMatrix.md")
 
     @pytest.fixture
     def dependency_matrix_content(self, dependency_matrix_path):
         """
-<<<<<<< HEAD
-        Read and return the contents of the dependency matrix file.
-        
-        Parameters:
-            dependency_matrix_path (Path): Path to the dependencyMatrix.md file.
-        
-        Returns:
-            str: The file contents decoded as UTF-8.
-=======
         Load the dependency matrix markdown content from disk.
         
         Returns:
             The contents of the dependencyMatrix.md file as a string.
->>>>>>> 572da002
         
         Raises:
             AssertionError: If `dependency_matrix_path` does not exist.
@@ -65,15 +48,6 @@
     @pytest.fixture
     def dependency_matrix_lines(self, dependency_matrix_content):
         """
-<<<<<<< HEAD
-        Split the dependency matrix file content into individual lines.
-        
-        Parameters:
-            dependency_matrix_content (str): Raw text content of the dependency matrix file.
-        
-        Returns:
-            lines (list[str]): List of lines obtained by splitting the content on newline characters.
-=======
         Split dependency matrix content into individual lines.
         
         Parameters:
@@ -81,7 +55,6 @@
         
         Returns:
             list[str]: Lines of the content produced by splitting on the newline character.
->>>>>>> 572da002
         """
         return dependency_matrix_content.split("\n")
 
@@ -248,32 +221,16 @@
     @pytest.fixture
     def system_manifest_path(self):
         """
-<<<<<<< HEAD
-        Return the path to the system manifest file in the repository.
-        
-        Returns:
-            path (Path): Path to `.elastic-copilot/memory/systemManifest.md`.
-=======
         Return the filesystem path to the system manifest Markdown file.
         
         Returns:
             path (Path): Path pointing to .elastic-copilot/memory/systemManifest.md
->>>>>>> 572da002
         """
         return Path(".elastic-copilot/memory/systemManifest.md")
 
     @pytest.fixture
     def system_manifest_content(self, system_manifest_path):
         """
-<<<<<<< HEAD
-        Read and return the contents of the system manifest file.
-        
-        Parameters:
-            system_manifest_path (Path): Path to the `systemManifest.md` file.
-        
-        Returns:
-            str: UTF-8 decoded text content of the file.
-=======
         Load the contents of the systemManifest.md file.
         
         Parameters:
@@ -281,7 +238,6 @@
         
         Returns:
             content (str): UTF-8 decoded file contents.
->>>>>>> 572da002
         
         Raises:
             AssertionError: If `system_manifest_path` does not exist.
@@ -293,15 +249,6 @@
     @pytest.fixture
     def system_manifest_lines(self, system_manifest_content):
         """
-<<<<<<< HEAD
-        Split the system manifest content into a list of lines.
-        
-        Parameters:
-            system_manifest_content (str): Full text of the system manifest file.
-        
-        Returns:
-            list[str]: Lines obtained by splitting the content at newline characters.
-=======
         Split system manifest content into lines.
         
         Parameters:
@@ -309,7 +256,6 @@
         
         Returns:
             list[str]: Lines from the manifest obtained by splitting on newline characters.
->>>>>>> 572da002
         """
         return system_manifest_content.split("\n")
 
@@ -407,18 +353,9 @@
 
     def test_system_manifest_file_counts(self, system_manifest_content):
         """
-<<<<<<< HEAD
-        Validate that the system manifest lists non-negative file counts per file type.
-        
-        Searches the document for lines matching the pattern "- <number> <type> files", asserts at least one match is present, and checks each extracted count is greater than or equal to zero.
-        
-        Parameters:
-            system_manifest_content (str): Full text content of systemManifest.md to be inspected.
-=======
         Verify systemManifest.md lists file counts per type and that each count is a non-negative integer.
         
         Checks for lines matching the pattern "- N <type> files" and asserts at least one such line exists. Fails if any extracted count is negative.
->>>>>>> 572da002
         """
         pattern = r"- (\d+) (\w+) files"
         matches = re.findall(pattern, system_manifest_content)
@@ -513,18 +450,9 @@
 
     def test_system_manifest_markdown_formatting(self, system_manifest_lines):
         """
-<<<<<<< HEAD
-        Validate that markdown headings in the first 500 lines have a space after the leading hashes.
-        
-        Checks each line that begins with '#' and asserts the heading text starts with a single space following the sequence of hash characters (ignores lines that are only additional hash characters). This test focuses on the initial 500 lines of the system manifest.
-        
-        Parameters:
-            system_manifest_lines (list[str]): Lines of the system manifest file to be validated.
-=======
         Verify markdown heading formatting in the System Manifest.
         
         Asserts that, within the first 500 lines, any Markdown heading that begins with one or more `#` characters has a space immediately following the leading hash sequence (e.g. `# Title`, `## Section`). The test raises an assertion identifying the line number and content when a heading is missing the required space.
->>>>>>> 572da002
         """
         for i, line in enumerate(system_manifest_lines[:500]):  # Check first 500 lines
             # Check heading formatting
@@ -544,17 +472,10 @@
     @pytest.fixture
     def dependency_matrix_content(self):
         """
-<<<<<<< HEAD
-        Read and return the contents of .elastic-copilot/memory/dependencyMatrix.md.
-        
-        Returns:
-            content (str): The full text of the dependency matrix file.
-=======
         Load and return the contents of the dependency matrix file from .elastic-copilot/memory.
         
         Returns:
             content (str): The UTF-8 text of dependencyMatrix.md.
->>>>>>> 572da002
         """
         path = Path(".elastic-copilot/memory/dependencyMatrix.md")
         with open(path, encoding="utf-8") as f:
@@ -563,17 +484,10 @@
     @pytest.fixture
     def system_manifest_content(self):
         """
-<<<<<<< HEAD
-        Read and return the contents of .elastic-copilot/memory/systemManifest.md.
-        
-        Returns:
-            content (str): The full text of the system manifest file decoded as UTF-8.
-=======
         Load the contents of the system manifest file located at .elastic-copilot/memory/systemManifest.md.
         
         Returns:
             content (str): The full text of the system manifest file.
->>>>>>> 572da002
         """
         path = Path(".elastic-copilot/memory/systemManifest.md")
         with open(path, encoding="utf-8") as f:
@@ -741,15 +655,9 @@
 
     def test_documented_dependencies_are_real_packages(self):
         """
-<<<<<<< HEAD
-        Validate that documented dependencies in .elastic-copilot/memory/dependencyMatrix.md resemble real package names.
-        
-        Reads the dependency matrix file (UTF-8), extracts lines beginning with "- ", filters out summary or file-count lines containing "files", "File types" or "analyzed", and asserts for the first 20 dependency entries that they look like package identifiers. Entries are allowed to be relative paths (start with ".") or scoped packages (start with "@"); other entries must not contain spaces and must consist only of common package-name characters (letters, digits, underscores, dots, hyphens and forward/back slashes).
-=======
         Validate that dependencies listed in .elastic-copilot/memory/dependencyMatrix.md resemble real package names.
         
         Reads the dependency matrix, extracts bullet-list entries, filters out lines referring to file counts or metadata, and asserts that the first 20 candidate dependencies match common package-name patterns (alphanumeric, dot, dash, underscore, scoped names, and simple path-like entries).
->>>>>>> 572da002
         """
         matrix_path = Path(".elastic-copilot/memory/dependencyMatrix.md")
         with open(matrix_path, encoding="utf-8") as f:
@@ -780,34 +688,20 @@
     @pytest.fixture
     def dependency_matrix_path(self):
         """
-<<<<<<< HEAD
-        Return the path to the dependency matrix file in the repository.
-        
-        Returns:
-            Path: Path to ".elastic-copilot/memory/dependencyMatrix.md".
-=======
         Return the filesystem path to the repository's dependency matrix markdown file.
         
         Returns:
             Path: Path to .elastic-copilot/memory/dependencyMatrix.md
->>>>>>> 572da002
         """
         return Path(".elastic-copilot/memory/dependencyMatrix.md")
 
     @pytest.fixture
     def system_manifest_path(self):
         """
-<<<<<<< HEAD
-        Return the path to the system manifest file in the repository.
-        
-        Returns:
-            path (Path): Path to `.elastic-copilot/memory/systemManifest.md`.
-=======
         Return the filesystem path to the system manifest Markdown file.
         
         Returns:
             path (Path): Path pointing to .elastic-copilot/memory/systemManifest.md
->>>>>>> 572da002
         """
         return Path(".elastic-copilot/memory/systemManifest.md")
 
@@ -879,15 +773,9 @@
 
     def test_timestamp_not_in_future(self):
         """
-<<<<<<< HEAD
-        Verify the dependency matrix Generated timestamp is not more than five minutes in the future.
-        
-        Searches .elastic-copilot/memory/dependencyMatrix.md for a `*Generated: <ISO-8601>Z*` timestamp and asserts the parsed time is less than or equal to the current UTC time plus a five-minute allowance for clock skew.
-=======
         Ensure the "Generated" timestamp in .elastic-copilot/memory/dependencyMatrix.md is not more than five minutes ahead of UTC.
         
         Searches the file for a `*Generated: <ISO8601>Z*` timestamp, parses it as UTC, and asserts the timestamp is less than or equal to the current UTC time plus five minutes to allow clock skew.
->>>>>>> 572da002
         """
         path = Path(".elastic-copilot/memory/dependencyMatrix.md")
         with open(path, encoding="utf-8") as f:
@@ -1044,11 +932,7 @@
         """
         Verify the system manifest contains expected special characters used for structure and paths.
         
-<<<<<<< HEAD
-        Checks for presence of common special characters — the folder and file emojis (📂, 📄), path separators (`\`, `/`), and common filename punctuation (`-`, `_`, `.`) — and fails the test if none are present, which may indicate corruption or encoding problems.
-=======
         Checks that .elastic-copilot/memory/systemManifest.md (UTF-8) includes at least one of the following characters: the directory emoji (📂), file emoji (📄), backslash (\), forward slash (/), dash (-), underscore (_), or dot (.), and fails if none are present.
->>>>>>> 572da002
         """
         path = Path(".elastic-copilot/memory/systemManifest.md")
         with open(path, encoding="utf-8") as f:
@@ -1063,15 +947,9 @@
 
     def test_documentation_dependency_format_variations(self):
         """
-<<<<<<< HEAD
-        Validate that dependency sections in .elastic-copilot/memory/systemManifest.md use an expected format.
-        
-        Checks the first few occurrences of "Dependencies:" and asserts each section contains either a bullet list (lines starting with "-"), the phrase "No dependencies", or a following level-3 section header ("###") within the next 200 characters.
-=======
         Verify that dependency sections in .elastic-copilot/memory/systemManifest.md use an accepted format.
         
         Checks that each occurrence of "Dependencies:" is followed (within the first part of the section) by either bullet lines starting with "-", an explicit "No dependencies" message, or a subsequent section header (e.g. "###"), indicating a valid format.
->>>>>>> 572da002
         """
         path = Path(".elastic-copilot/memory/systemManifest.md")
         with open(path, encoding="utf-8") as f:
@@ -1194,15 +1072,9 @@
 
     def test_file_entries_follow_pattern(self):
         """
-<<<<<<< HEAD
-        Validate that file header entries in systemManifest.md match the expected file path pattern.
-        
-        Checks up to the first 20 '###' file-header entries to ensure each contains a filename extension and at least one path separator (backslash or forward slash).
-=======
         Assert that file entry headers in the System Manifest follow the "### \\path\\to\\file.ext" pattern.
         
         Checks the first 20 occurrences of headers matching the regex `### (\\[\w\\/._-]+\.\w+)` and asserts each has a file extension and contains a path separator (`\` or `/`).
->>>>>>> 572da002
         """
         path = Path(".elastic-copilot/memory/systemManifest.md")
         with open(path, encoding="utf-8") as f:
