"""Pytest configuration helpers for the repository.

This module removes optional coverage-related command line arguments when the
``pytest-cov`` plugin is not installed. Some environments (for example, local
developer shells or CI configurations) may inject coverage options via
``PYTEST_ADDOPTS``. Without ``pytest-cov`` those options cause pytest to fail
before executing any tests. By trimming the coverage options when the plugin is
missing we allow the default test command to succeed while still preserving
coverage reporting where the dependency is available.
"""

from __future__ import annotations

import importlib.util
from typing import List


def _cov_plugin_available() -> bool:
    """
    Check whether the pytest-cov plugin is importable.
    
    Returns:
<<<<<<< HEAD
        bool: `True` if the `pytest-cov` plugin can be imported, `False` otherwise.
=======
        `True` if the pytest-cov plugin is importable, `False` otherwise.
>>>>>>> 572da002
    """

    return importlib.util.find_spec("pytest_cov") is not None


def pytest_load_initial_conftests(args: List[str], early_config, parser) -> None:  # pragma: no cover - exercised via pytest
    """
<<<<<<< HEAD
    Remove pytest-cov related CLI options from the provided args list when the pytest-cov plugin is not installed.
    
    If the pytest-cov plugin is unavailable, this hook filters out coverage flags so pytest can run without the plugin. It removes both combined forms (`--cov=...`, `--cov-report=...`) and separate-option forms (`--cov <path>`, `--cov-report <format>`). The original `args` list is mutated in place.
    
    Parameters:
        args (List[str]): The list of pytest command-line arguments to filter; modified in place.
=======
    Remove pytest-cov related command-line options from the provided argument list when the pytest-cov plugin is not available.
    
    If the plugin is present the argument list is left unchanged. Otherwise, remove occurrences of --cov and --cov-report together with their following parameters, and any inline forms starting with --cov= or --cov-report=. The original `args` list is updated in-place.
    
    Parameters:
        args (List[str]): Mutable list of command-line arguments; coverage-related options are removed from this list in-place.
>>>>>>> 572da002
    """

    if _cov_plugin_available():
        return

    filtered_args: List[str] = []
    skip_next = False

    for arg in args:
        if skip_next:
            skip_next = False
            continue

        if arg in {"--cov", "--cov-report"}:
            skip_next = True
            continue

        if arg.startswith(("--cov=", "--cov-report=")):
            continue

        filtered_args.append(arg)

    args[:] = filtered_args<|MERGE_RESOLUTION|>--- conflicted
+++ resolved
@@ -20,11 +20,7 @@
     Check whether the pytest-cov plugin is importable.
     
     Returns:
-<<<<<<< HEAD
-        bool: `True` if the `pytest-cov` plugin can be imported, `False` otherwise.
-=======
         `True` if the pytest-cov plugin is importable, `False` otherwise.
->>>>>>> 572da002
     """
 
     return importlib.util.find_spec("pytest_cov") is not None
@@ -32,21 +28,12 @@
 
 def pytest_load_initial_conftests(args: List[str], early_config, parser) -> None:  # pragma: no cover - exercised via pytest
     """
-<<<<<<< HEAD
-    Remove pytest-cov related CLI options from the provided args list when the pytest-cov plugin is not installed.
-    
-    If the pytest-cov plugin is unavailable, this hook filters out coverage flags so pytest can run without the plugin. It removes both combined forms (`--cov=...`, `--cov-report=...`) and separate-option forms (`--cov <path>`, `--cov-report <format>`). The original `args` list is mutated in place.
-    
-    Parameters:
-        args (List[str]): The list of pytest command-line arguments to filter; modified in place.
-=======
     Remove pytest-cov related command-line options from the provided argument list when the pytest-cov plugin is not available.
     
     If the plugin is present the argument list is left unchanged. Otherwise, remove occurrences of --cov and --cov-report together with their following parameters, and any inline forms starting with --cov= or --cov-report=. The original `args` list is updated in-place.
     
     Parameters:
         args (List[str]): Mutable list of command-line arguments; coverage-related options are removed from this list in-place.
->>>>>>> 572da002
     """
 
     if _cov_plugin_available():
