"""Pytest configuration helpers for the repository.

This module removes optional coverage-related command line arguments when the
``pytest-cov`` plugin is not installed. Some environments (for example, local
developer shells or CI configurations) may inject coverage options via
``PYTEST_ADDOPTS``. Without ``pytest-cov`` those options cause pytest to fail
before executing any tests. By trimming the coverage options when the plugin is
missing we allow the default test command to succeed while still preserving
coverage reporting where the dependency is available.
"""

from __future__ import annotations

import importlib.util
from typing import List


def _cov_plugin_available() -> bool:
    """
<<<<<<< HEAD
    Determine whether the pytest-cov plugin is importable.
    
    Returns:
        bool: `True` if the `pytest-cov` plugin can be imported, `False` otherwise.
=======
    Check whether the pytest-cov plugin is importable.
    
    Returns:
        `True` if the pytest-cov plugin is importable, `False` otherwise.
>>>>>>> 9377b43b
    """

    return importlib.util.find_spec("pytest_cov") is not None


def pytest_load_initial_conftests(args: List[str], early_config, parser) -> None:  # pragma: no cover - exercised via pytest
    """
<<<<<<< HEAD
    Remove coverage-related pytest command-line options from the provided argument list when the `pytest-cov` plugin is not available.
    
    If the `pytest-cov` plugin is present the function returns immediately. Otherwise it mutates `args` in place to remove `--cov` and `--cov-report` options, their following values (e.g. `--cov file`), and inline forms (`--cov=...`, `--cov-report=...`), preserving all other arguments.
     
    Parameters:
        args (List[str]): The initial pytest argument list; mutated in place to remove coverage options.
=======
    Remove pytest-cov related command-line options from the provided argument list when the pytest-cov plugin is not available.
    
    If the plugin is present the argument list is left unchanged. Otherwise, remove occurrences of --cov and --cov-report together with their following parameters, and any inline forms starting with --cov= or --cov-report=. The original `args` list is updated in-place.
    
    Parameters:
        args (List[str]): Mutable list of command-line arguments; coverage-related options are removed from this list in-place.
>>>>>>> 9377b43b
    """

    if _cov_plugin_available():
        return

    filtered_args: List[str] = []
    skip_next = False

    for arg in args:
        if skip_next:
            skip_next = False
            continue

        if arg in {"--cov", "--cov-report"}:
            skip_next = True
            continue

        if arg.startswith(("--cov=", "--cov-report=")):
            continue

        filtered_args.append(arg)

    args[:] = filtered_args<|MERGE_RESOLUTION|>--- conflicted
+++ resolved
@@ -17,17 +17,10 @@
 
 def _cov_plugin_available() -> bool:
     """
-<<<<<<< HEAD
-    Determine whether the pytest-cov plugin is importable.
-    
-    Returns:
-        bool: `True` if the `pytest-cov` plugin can be imported, `False` otherwise.
-=======
     Check whether the pytest-cov plugin is importable.
     
     Returns:
         `True` if the pytest-cov plugin is importable, `False` otherwise.
->>>>>>> 9377b43b
     """
 
     return importlib.util.find_spec("pytest_cov") is not None
@@ -35,21 +28,12 @@
 
 def pytest_load_initial_conftests(args: List[str], early_config, parser) -> None:  # pragma: no cover - exercised via pytest
     """
-<<<<<<< HEAD
-    Remove coverage-related pytest command-line options from the provided argument list when the `pytest-cov` plugin is not available.
-    
-    If the `pytest-cov` plugin is present the function returns immediately. Otherwise it mutates `args` in place to remove `--cov` and `--cov-report` options, their following values (e.g. `--cov file`), and inline forms (`--cov=...`, `--cov-report=...`), preserving all other arguments.
-     
-    Parameters:
-        args (List[str]): The initial pytest argument list; mutated in place to remove coverage options.
-=======
     Remove pytest-cov related command-line options from the provided argument list when the pytest-cov plugin is not available.
     
     If the plugin is present the argument list is left unchanged. Otherwise, remove occurrences of --cov and --cov-report together with their following parameters, and any inline forms starting with --cov= or --cov-report=. The original `args` list is updated in-place.
     
     Parameters:
         args (List[str]): Mutable list of command-line arguments; coverage-related options are removed from this list in-place.
->>>>>>> 9377b43b
     """
 
     if _cov_plugin_available():
